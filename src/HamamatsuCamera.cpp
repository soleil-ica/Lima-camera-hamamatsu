--- conflicted
+++ resolved
@@ -1,3481 +1,3411 @@
-///###########################################################################
-// This file is part of LImA, a Library for Image Acquisition
-//
-// Copyright (C) : 2009-2012
-// European Synchrotron Radiation Facility
-// BP 220, Grenoble 38043
-// FRANCE
-//
-// This is free software; you can redistribute it and/or modify
-// it under the terms of the GNU General Public License as published by
-// the Free Software Foundation; either version 3 of the License, or
-// (at your option) any later version.
-//
-// This software is distributed in the hope that it will be useful,
-// but WITHOUT ANY WARRANTY; without even the implied warranty of
-// MERCHANTABILITY or FITNESS FOR A PARTICULAR PURPOSE.  See the
-// GNU General Public License for more details.
-//
-// You should have received a copy of the GNU General Public License
-// along with this program; if not, see <http://www.gnu.org/licenses/>.
-//############################################################################
-
-#include <sstream>
-#include <iostream>
-#include <string>
-#include <math.h>
-#include <algorithm>
-#include "HamamatsuCamera.h"
-
-using namespace lima;
-using namespace lima::Hamamatsu;
-using namespace std;
-
-//-----------------------------------------------------------------------------
-//#define HAMAMATSU_CAMERA_DEBUG_ACQUISITION
-//-----------------------------------------------------------------------------
-const double Camera::g_orca_pixel_size              = 6.5e-6;
-const int    Camera::g_dcam_str_msg_size            = 256   ;
-const int    Camera::g_get_sub_array_do_not_use_view= -1    ;
-
-const string Camera::g_trace_line_separator       = "--------------------------------------------------------------";
-const string Camera::g_trace_little_line_separator = "--------------------------------";
-
-#define TRACE_LINE() DEB_ALWAYS() << __LINE__
-
-#define GET_SUBARRAY_RECT_DO_NOT_USE_VIEW (-1)
-
-//-----------------------------------------------------------------------------
-#define SENSOR_COOLER_NOT_SUPPORTED "NOT_SUPPORTED"
-#define SENSOR_COOLER_OFF           "OFF"
-#define SENSOR_COOLER_ON            "ON"
-#define SENSOR_COOLER_MAX           "MAX"
-
-#define TEMPERATURE_STATUS_NOT_SUPPORTED "NOT_SUPPORTED"
-#define TEMPERATURE_STATUS_NORMAL        "NORMAL"
-#define TEMPERATURE_STATUS_WARNING       "WARNING"
-#define TEMPERATURE_STATUS_PROTECTION    "PROTECTION"
-
-#define COOLER_STATUS_NOT_SUPPORTED "NOT_SUPPORTED"
-#define COOLER_STATUS_ERROR4        "ERROR4"
-#define COOLER_STATUS_ERROR3        "ERROR3"
-#define COOLER_STATUS_ERROR2        "ERROR2"
-#define COOLER_STATUS_ERROR1        "ERROR1"
-#define COOLER_STATUS_NONE          "NONE"
-#define COOLER_STATUS_OFF           "OFF"
-#define COOLER_STATUS_READY         "READY"
-#define COOLER_STATUS_BUSY          "BUSY"
-#define COOLER_STATUS_ALWAYS        "ALWAYS"
-#define COOLER_STATUS_WARNING       "WARNING"
-
-#define READOUTSPEED_SLOW_VALUE     1
-#define READOUTSPEED_NORMAL_VALUE   2
-#define READOUTSPEED_SLOW_NAME      "SLOW"
-#define READOUTSPEED_NORMAL_NAME    "NORMAL"
-
-//-----------------------------------------------------------------------------
-///  Ctor
-//-----------------------------------------------------------------------------
-#pragma warning( push )
-#pragma warning( disable : 4355) // temporary disable the warning caused by the use of this in the initializers
-
-Camera::Camera(const std::string& config_path, int camera_number, int frame_buffer_size)
-    : m_thread         (this) ,
-      m_status         (Ready),
-      m_image_number   (0)    ,
-      m_depth          (16)   ,
-      m_latency_time   (0.)   ,
-      m_bin            (1,1)  ,
-      m_camera_handle  (0)    ,
-      m_fasttrigger    (0)    ,
-      m_exp_time       (1.)   ,
-      m_read_mode      (2)    ,
-      m_lost_frames_count(0)  ,
-      m_fps            (0.0)  ,
-      m_hdr_enabled    (false),
-      m_view_exp_time  (NULL)   // array of exposure value by view
-
-#pragma warning( pop ) 
-{
-    DEB_CONSTRUCTOR();
-
-    m_config_path       = config_path  ;
-    m_camera_number     = camera_number;
-    m_frame_buffer_size = frame_buffer_size;
-  
-    m_map_triggerMode[IntTrig       ] = "IntTrig"       ;
-    m_map_triggerMode[IntTrigMult   ] = "IntTrigMult"   ;
-    m_map_triggerMode[ExtGate       ] = "ExtGate"       ;
-    m_map_triggerMode[ExtTrigReadout] = "ExtTrigReadout";
-    m_map_triggerMode[ExtTrigSingle ] = "ExtTrigSingle" ;
-    m_map_triggerMode[ExtTrigMult   ] = "ExtTrigMult"   ;
-
-    DEB_TRACE() << "Starting Hamamatsu camera (DCAMAPI_VER:" << DCAMAPI_VER << ")";
-
-    // --- Get available cameras and select the choosen one.    
-    m_camera_handle = dcam_init_open(camera_number);
-
-    if (NULL != m_camera_handle)
-    {
-        // --- Initialise deeper parameters of the controller                
-        initialiseController();
-
-        // retrying the maximum number of views for this camera
-        // Will be also used to know if W-View mode is possible
-        m_max_views = getMaxNumberofViews();
-        
-        if(m_max_views > 1)
-        {
-            m_view_exp_time = new double[m_max_views];
-
-            for(int view_index = 0 ; view_index < m_max_views ; view_index++)
-            {
-                m_view_exp_time[view_index] = m_exp_time; // by default
-            }
-        }
-        else
-        {
-            m_view_exp_time = NULL;
-        }
-
-        // --- BIN already set to 1,1 above.
-        // --- Hamamatsu sets the ROI by starting coordinates at 1 and not 0 !!!!
-        Size size_max;
-        getDetectorImageSize(size_max);
-        Roi a_roi = Roi(0,0, size_max.getWidth(), size_max.getHeight());
-
-        // Store max image size
-        m_max_image_width  = size_max.getWidth ();
-        m_max_image_height = size_max.getHeight();
-
-        // Display max image size
-        DEB_TRACE() << "Detector max width: " << m_max_image_width ;
-        DEB_TRACE() << "Detector max height:" << m_max_image_height;
-
-        // sets no view mode by default
-        m_view_mode_enabled = false; // W-View mode with splitting image
-        m_view_number      = 0    ; // number of W-Views
-
-        setViewMode(false, 0);
-
-        // --- setRoi applies both bin and roi
-        DEB_TRACE() << "Set the ROI to full frame: "<< a_roi;
-        setRoi(a_roi);        
-        
-        // --- Get the maximum exposure time allowed and set default
-        setExpTime(m_exp_time);
-        
-        // --- Set detector for software single image mode    
-        setTrigMode(IntTrig);
-        
-        m_nb_frames = 1;
-
-        // --- Initialize the map of the camera parameters
-        initParametersMap();
-
-        // --- finally start the acq thread
-        m_thread.start();
-    }
-    else
-    {
-        manage_error( deb, "Unable to initialize the camera (Check if it is already ON or if another software is currently using it).");
-        THROW_HW_ERROR(Error) << "Unable to initialize the camera (Check if it is already ON or if another software is currently using it).";
-    }
-}
-
-//-----------------------------------------------------------------------------
-///  Dtor
-//-----------------------------------------------------------------------------
-Camera::~Camera()
-{
-    DEB_DESTRUCTOR();
-
-    DCAMERR err;
-
-    stopAcq();
-               
-    // Close camera
-    DEB_TRACE() << "Shutdown camera";
-
-    if (NULL != m_camera_handle)
-    {
-        err = dcamdev_close( m_camera_handle );
-
-        if( !failed(err) )
-        {
-            DEB_TRACE() << "dcamdev_close() succeeded.";
-            m_camera_handle = NULL;
-            dcamapi_uninit();
-            DEB_TRACE() << "dcamapi_uninit() succeeded.";
-        }
-        else
-        {
-            manage_error( deb, "dcam_close() failed !", err);
-            THROW_HW_ERROR(Error) << "dcam_close() failed !";
-        }
-    }    
-
-    if(m_view_exp_time != NULL)
-        delete [] m_view_exp_time;
-
-    DEB_TRACE() << "Camera destructor done.";
-}
-
-//-----------------------------------------------------------------------------
-/// return the detector Max image size 
-//-----------------------------------------------------------------------------
-void Camera::getDetectorMaxImageSize(Size& size) ///< [out] image dimensions
-{
-    DEB_MEMBER_FUNCT();
-    size = Size(m_max_image_width, m_max_image_height);
-}
-
-//-----------------------------------------------------------------------------
-/// return the detector image size 
-//-----------------------------------------------------------------------------
-void Camera::getDetectorImageSize(Size& size) ///< [out] image dimensions
-{
-    DEB_MEMBER_FUNCT();
-    
-    int x_max =0;
-    int y_max =0;
-    
-    // --- Get the max image size of the detector
-    if (NULL!=m_camera_handle)
-    {
-        x_max = dcamex_getimagewidth (m_camera_handle);
-        y_max = dcamex_getimageheight(m_camera_handle);
-    }
-
-    if ((0==x_max) || (0==y_max))
-    {
-        manage_error( deb, "Cannot get detector size");
-        THROW_HW_ERROR(Error) << "Cannot get detector size";
-    }     
-
-    size= Size(x_max, y_max);
-
-    DEB_TRACE() << "Size (" << DEB_VAR2(size.getWidth(), size.getHeight()) << ")";
-}
-
-//-----------------------------------------------------------------------------
-/// return the image type  TODO: this is permanently called by the device -> find a way to avoid DCAM access
-//-----------------------------------------------------------------------------
-void Camera::getImageType(ImageType& type)
-{
-    DEB_MEMBER_FUNCT();
-
-    type = Bpp16;
-
-    long bits_type =  dcamex_getbitsperchannel(m_camera_handle);
-    
-    if (0 != bits_type )
-    {
-        switch( bits_type )
-        {
-            case 8 :  type = Bpp8 ; break;
-            case 16:  type = Bpp16; break;
-            case 32:  type = Bpp32; break;
-            default:
-            {
-                manage_error( deb, "No compatible image type");
-                THROW_HW_ERROR(Error) << "No compatible image type";
-            }
-        }
-    }
-    else
-    {
-        manage_error( deb, "Unable to get image type.");
-        THROW_HW_ERROR(Error) << "Unable to get image type.";
-    }
-}
-
-//-----------------------------------------------------
-//! Camera::setImageType()
-//-----------------------------------------------------
-void Camera::setImageType(ImageType type)
-{
-    DEB_MEMBER_FUNCT();
-    DEB_TRACE() << "Camera::setImageType - " << DEB_VAR1(type);
-    switch(type)
-    {
-        case Bpp16:
-        {
-            m_depth    = 16;
-            break;
-        }
-        default:
-            manage_error( deb, "This pixel format of the camera is not managed, only 16 bits cameras are already managed!");
-            THROW_HW_ERROR(Error) << "This pixel format of the camera is not managed, only 16 bits cameras are already managed!";
-            break;
-    }
-
-    DEB_TRACE() << "SetImageType: " << m_depth;
-    m_bytes_per_pixel = m_depth / 8;
-}
-
-//-----------------------------------------------------------------------------
-/// return the detector type
-//-----------------------------------------------------------------------------
-void Camera::getDetectorType(string& type) ///< [out] detector type
-{
-    DEB_MEMBER_FUNCT();
-    type = m_detector_type;
-}
-
-//-----------------------------------------------------------------------------
-/// return the detector model
-//-----------------------------------------------------------------------------
-void Camera::getDetectorModel(string& type) ///< [out] detector model
-{
-    DEB_MEMBER_FUNCT();
-    type = m_detector_model;
-}
-
-//-----------------------------------------------------------------------------
-/// return the internal buffer manager
-/*!
-@ return buffer control object
-*/
-//-----------------------------------------------------------------------------
-HwBufferCtrlObj* Camera::getBufferCtrlObj()
-{
-    DEB_MEMBER_FUNCT();
-    return &m_buffer_ctrl_obj;
-}
-
-//-----------------------------------------------------------------------------
-/// Checks trigger mode
-/*!
-@return true if the given trigger mode is supported
-*/
-//-----------------------------------------------------------------------------
-bool Camera::checkTrigMode(TrigMode trig_mode) ///< [in] trigger mode to check
-{
-    DEB_MEMBER_FUNCT();
-    DEB_PARAM() << DEB_VAR1(trig_mode);
-
-    return Camera::getTriggerMode(trig_mode);
-}
-
-//-----------------------------------------------------------------------------
-/// Set the new trigger mode
-//-----------------------------------------------------------------------------
-void Camera::setTrigMode(TrigMode mode) ///< [in] trigger mode to set
-{
-    DEB_MEMBER_FUNCT();
-    DEB_PARAM() << DEB_VAR1(mode);
-
-    // Get the dcam_sdk mode associated to the given LiMA TrigMode
-    if(getTriggerMode(mode))
-    {
-        DCAMERR err;
-        int trigger_source = -1;
-        int trigger_active = -1;
-        int trigger_mode   = -1;
-
-        if(mode == IntTrig)
-        {
-            trigger_source = DCAMPROP_TRIGGERSOURCE__INTERNAL;
-            trigger_active = DCAMPROP_TRIGGERACTIVE__EDGE    ;
-            trigger_mode   = DCAMPROP_TRIGGER_MODE__NORMAL   ;
-        }
-        else
-        if(mode == IntTrigMult)
-        {
-            trigger_source = DCAMPROP_TRIGGERSOURCE__INTERNAL;
-            trigger_active = DCAMPROP_TRIGGERACTIVE__EDGE    ;
-            trigger_mode   = DCAMPROP_TRIGGER_MODE__NORMAL   ;
-        }
-        else
-        if(mode == ExtTrigReadout)
-        {
-            trigger_source = DCAMPROP_TRIGGERSOURCE__EXTERNAL   ;
-            trigger_active = DCAMPROP_TRIGGERACTIVE__SYNCREADOUT;
-            trigger_mode   = DCAMPROP_TRIGGER_MODE__NORMAL      ;
-        }
-        else
-        if(mode == ExtTrigSingle)
-        {
-            trigger_source = DCAMPROP_TRIGGERSOURCE__EXTERNAL;
-            trigger_active = DCAMPROP_TRIGGERACTIVE__EDGE    ;
-            trigger_mode   = DCAMPROP_TRIGGER_MODE__START    ;
-        }
-        else
-        if(mode == ExtTrigMult)
-        {
-            trigger_source = DCAMPROP_TRIGGERSOURCE__EXTERNAL;
-            trigger_active = DCAMPROP_TRIGGERACTIVE__EDGE    ;
-            trigger_mode   = DCAMPROP_TRIGGER_MODE__NORMAL   ;
-        }
-        else
-        if(mode == ExtGate)
-        {
-            trigger_source = DCAMPROP_TRIGGERSOURCE__EXTERNAL;
-            trigger_active = DCAMPROP_TRIGGERACTIVE__LEVEL   ;
-            trigger_mode   = DCAMPROP_TRIGGER_MODE__NORMAL   ;
-        }
-        else
-        {
-            manage_error( deb, "Failed to set trigger mode", DCAMERR_NONE, "setTrigMode", "VALUE=%d", mode);
-            THROW_HW_ERROR(Error) << "Failed to set trigger mode";
-        }
-
-        // set the trigger source
-        if(trigger_source != -1)
-        {
-            err = dcamprop_setvalue( m_camera_handle, DCAM_IDPROP_TRIGGERSOURCE, static_cast<double>(trigger_source));
-            if( failed(err) )
-            {
-                manage_error( deb, "Cannot set trigger option", err, 
-                              "dcamprop_setvalue", "IDPROP=DCAM_IDPROP_TRIGGERSOURCE, VALUE=%d", trigger_source);
-                THROW_HW_ERROR(Error) << "Cannot set trigger option";
-            }
-        }
-
-        // set the trigger active
-        if(trigger_active != -1)
-        {
-            err = dcamprop_setvalue( m_camera_handle, DCAM_IDPROP_TRIGGERACTIVE, static_cast<double>(trigger_active));
-            if( failed(err) )
-            {
-                manage_error( deb, "Cannot set trigger option", err, 
-                              "dcamprop_setvalue", "IDPROP=DCAM_IDPROP_TRIGGERACTIVE, VALUE=%d", trigger_active);
-                THROW_HW_ERROR(Error) << "Cannot set trigger option";
-            }
-        }
-
-        // set the trigger mode
-        if(trigger_mode != -1)
-        {
-            err = dcamprop_setvalue( m_camera_handle, DCAM_IDPROP_TRIGGER_MODE, static_cast<double>(trigger_mode));
-            if( failed(err) )
-            {
-                manage_error( deb, "Cannot set trigger option", err, 
-                              "dcamprop_setvalue", "IDPROP=DCAM_IDPROP_TRIGGER_MODE, VALUE=%d", trigger_mode);
-                THROW_HW_ERROR(Error) << "Cannot set trigger option";
-            }
-        }
-
-        m_trig_mode = mode;    
-
-        TraceTriggerData();
-    }
-}
-
-//-----------------------------------------------------------------------------
-/// Get the current trigger mode
-//-----------------------------------------------------------------------------
-void Camera::getTrigMode(TrigMode& mode) ///< [out] current trigger mode
-{
-    DEB_MEMBER_FUNCT();
-    mode = m_trig_mode;
-    
-    DEB_RETURN() << DEB_VAR1(mode);
-}
-
-//-----------------------------------------------------------------------------
-/// Set the new exposure time
-//-----------------------------------------------------------------------------
-void Camera::setExpTime(double exp_time) ///< [in] exposure time to set
-{
-    DEB_MEMBER_FUNCT();
-    DEB_PARAM() << DEB_VAR1(exp_time);
-
-    if(!m_view_mode_enabled)
-    {
-        DCAMERR err;
-
-        // set the exposure time
-        err = dcamprop_setvalue( m_camera_handle, DCAM_IDPROP_EXPOSURETIME, exp_time);
-
-        if( failed(err) )
-        {
-            manage_error( deb, "Cannot set exposure time", err, 
-                          "dcamprop_setvalue", "IDPROP=DCAM_IDPROP_EXPOSURETIME, VALUE=%lf", exp_time);
-            THROW_HW_ERROR(Error) << "Cannot set exposure time";
-        }
-
-        m_exp_time = exp_time;
-
-        double temp_exp_time;
-        getExpTime(temp_exp_time);
-        manage_trace( deb, "Changed Exposure time", DCAMERR_NONE, NULL, "exp:%lf >> real:%lf", m_exp_time, temp_exp_time);
-    }
-}
-
-//-----------------------------------------------------------------------------
-/// Get the current exposure time
-//-----------------------------------------------------------------------------
-void Camera::getExpTime(double& exp_time) ///< [out] current exposure time
-{
-    DEB_MEMBER_FUNCT();
-
-    DCAMERR err     ;
-    double  exposure;
-
-    // classic mode
-    if(!m_view_mode_enabled)
-    {
-        // get the binding
-        err = dcamprop_getvalue( m_camera_handle, DCAM_IDPROP_EXPOSURETIME, &exposure );
-        
-        if(failed(err) )
-        {
-            manage_error( deb, "Cannot get exposure time", err, 
-                          "dcamprop_getvalue", "DCAM_IDPROP_EXPOSURETIME");
-            THROW_HW_ERROR(Error) << "Cannot get exposure time";
-        }
-    }
-    else
-    // W-View mode - the exposure is the last exposure value
-    {
-        exposure = m_exp_time;
-    }
-
-    exp_time = exposure;
-
-    DEB_RETURN() << DEB_VAR1(exp_time);
-}
-
-//-----------------------------------------------------------------------------
-/// Set the new latency time between images
-//-----------------------------------------------------------------------------
-void Camera::setLatTime(double lat_time) ///< [in] latency time
-{
-    DEB_MEMBER_FUNCT();
-    DEB_PARAM() << DEB_VAR1(lat_time);
-
-    if (lat_time != 0.0)
-    {
-        manage_error( deb, "Latency is not supported");
-        THROW_HW_ERROR(Error) << "Latency is not supported";
-    }
-}
-
-//-----------------------------------------------------------------------------
-/// Get the current latency time
-//-----------------------------------------------------------------------------
-void Camera::getLatTime(double& lat_time) ///< [out] current latency time
-{
-    DEB_MEMBER_FUNCT();
-  
-    lat_time = 0.0;
-    
-    DEB_RETURN() << DEB_VAR1(lat_time);
-}
-
-//-----------------------------------------------------------------------------
-/// Get the exposure time range
-//-----------------------------------------------------------------------------
-void Camera::getExposureTimeRange(double& min_expo,    ///< [out] minimum exposure time
-                                  double& max_expo) ///< [out] maximum exposure time
-                                  const
-{
-    DEB_MEMBER_FUNCT();
-
-    FeatureInfos feature_obj  ;
-
-    if( !dcamex_getfeatureinq( m_camera_handle, "DCAM_IDPROP_EXPOSURETIME", DCAM_IDPROP_EXPOSURETIME, feature_obj ) )
-    {
-        manage_error( deb, "Failed to get exposure time");
-        THROW_HW_ERROR(Error) << "Failed to get exposure time";
-    }
-
-    min_expo = feature_obj.m_min;
-    max_expo = feature_obj.m_max;
-
-    DEB_RETURN() << DEB_VAR2(min_expo, max_expo);
-}
-
-//-----------------------------------------------------------------------------
-///  Get the latency time range
-//-----------------------------------------------------------------------------
-void Camera::getLatTimeRange(double& min_lat, ///< [out] minimum latency
-                             double& max_lat) ///< [out] maximum latency
-                             const
-{   
-    DEB_MEMBER_FUNCT();
-
-    // --- no info on min latency
-    min_lat = 0.;       
-    
-    // --- do not know how to get the max_lat, fix it as the max exposure time
-    max_lat = m_exp_time_max;
-
-    DEB_RETURN() << DEB_VAR2(min_lat, max_lat);
-}
-
-//-----------------------------------------------------------------------------
-/// Set the number of frames to be taken
-//-----------------------------------------------------------------------------
-void Camera::setNbFrames(int nb_frames) ///< [in] number of frames to take
-{
-    DEB_MEMBER_FUNCT();
-    DEB_PARAM() << DEB_VAR1(nb_frames);
-    
-    m_nb_frames = nb_frames;
-}
-
-//-----------------------------------------------------------------------------
-/// Get the number of frames to be taken
-//-----------------------------------------------------------------------------
-void Camera::getNbFrames(int& nb_frames) ///< [out] current number of frames to take
-{
-    DEB_MEMBER_FUNCT();
-    nb_frames = m_nb_frames;
-    DEB_RETURN() << DEB_VAR1(nb_frames);
-}
-
-//-----------------------------------------------------------------------------
-/// Get the current acquired frames
-//-----------------------------------------------------------------------------
-void Camera::getNbHwAcquiredFrames(int &nb_acq_frames)
-{ 
-    DEB_MEMBER_FUNCT();    
-    nb_acq_frames = m_image_number;
-}
-
-//-----------------------------------------------------------------------------
-/// Get the camera status
-//-----------------------------------------------------------------------------
-Camera::Status Camera::getStatus() ///< [out] current camera status
-{
-    DEB_MEMBER_FUNCT();
-
-    int thread_status = m_thread.getStatus();
-
-    DEB_RETURN() << DEB_VAR1(thread_status);
-
-    switch (thread_status)
-    {
-        case CameraThread::Ready   :
-            return Camera::Ready   ;
-
-        case CameraThread::Exposure:
-            return Camera::Exposure;
-
-        case CameraThread::Readout :
-            return Camera::Readout ;
-
-        case CameraThread::Latency :
-            return Camera::Latency ;
-
-        case CameraThread::Fault   :
-            return Camera::Fault   ;
-
-        case CameraThread::InInit   :
-        //case CameraThread::Stopped  :
-        case CameraThread::Finished :
-            manage_error( deb, "CameraThread is on an invalid state.");
-            return Camera::Fault   ;
-
-        default:
-            throw LIMA_HW_EXC(Error, "Invalid thread status");
-    }
-}
-
-//-----------------------------------------------------------------------------
-/// checkRoi
-//-----------------------------------------------------------------------------
-void Camera::checkRoi(const Roi & set_roi, ///< [in]  Roi values to set
-                            Roi & hw_roi ) ///< [out] Updated Roi values
-{
-    DEB_MEMBER_FUNCT();
-    DEB_PARAM() << DEB_VAR1(set_roi);
-
-    Point top_left = set_roi.getTopLeft();
-    Size  size     = set_roi.getSize   ();
-    int   x        = top_left.x        * m_bin.getX();
-    int   y        = top_left.y        * m_bin.getY();
-    int   width    = size.getWidth () * m_bin.getX();
-    int   height   = size.getHeight() * m_bin.getY();
-
-    if ((width == 0) && (height == 0))
-    {
-        DEB_TRACE() << "Ignore 0x0 roi";
-        hw_roi = set_roi;
-    }
-    else
-    {
-        DEB_TRACE() << "checkRoi() - before rounding :" << x << ", " << y << ", " << width << ", " << height;
-
-        // rounding the values
-        // this code can be improved by checking the right-bottom corner but special cases will be rejected during dcamex_setsubarrayrect call
-        m_feature_pos_x.RoundValue (x     );
-        m_feature_pos_y.RoundValue (y     );
-        m_feature_size_x.RoundValue(width );
-        m_feature_size_y.RoundValue(height);
-
-        DEB_TRACE() << "checkRoi() - after rounding :" << x << ", " << y << ", " << width << ", " << height;
-
-        hw_roi.setTopLeft(Point(x     / m_bin.getX(), y      / m_bin.getY()));
-        hw_roi.setSize   (Size (width / m_bin.getX(), height / m_bin.getY()));
-
-        if(set_roi != hw_roi)
-        {
-            manage_error( deb, "This ROI is not a valid one.", DCAMERR_NONE, "checkRoi");
-            THROW_HW_ERROR(Error) << "This ROI is not a valid one. Please try (" 
-                                    << x      / m_bin.getX() << ", " 
-                                    << y      / m_bin.getY() << ", " 
-                                    << width  / m_bin.getX() << ", " 
-                                    << height / m_bin.getY() << ")";
-        }
-    }    
-
-    DEB_RETURN() << DEB_VAR1(hw_roi);
-}
-
-//-----------------------------------------------------------------------------
-/// Set the new roi
-// The ROI given by LIMA has a size which depends on the binning.
-// SDK Sub array are binning independants.
-//-----------------------------------------------------------------------------
-void Camera::setRoi(const Roi & set_roi) ///< [in] New Roi values
-{
-    DEB_MEMBER_FUNCT();
-    DEB_PARAM() << DEB_VAR1(set_roi);
-
-    DEB_TRACE() << "setRoi() - new values : " 
-                << set_roi.getTopLeft().x           << ", " 
-                << set_roi.getTopLeft().y           << ", " 
-                << set_roi.getSize   ().getWidth () << ", " 
-                << set_roi.getSize   ().getHeight();
-
-    Point set_roi_topleft(set_roi.getTopLeft().x       * m_bin.getX(), set_roi.getTopLeft().y        * m_bin.getY());
-    Size  set_roi_size   (set_roi.getSize().getWidth() * m_bin.getX(), set_roi.getSize().getHeight() * m_bin.getY());
-
-    // correction of a 0x0 ROI sent by the generic part
-    if ((set_roi_size.getWidth() == 0) && (set_roi_size.getHeight() == 0))
-    {
-        DEB_TRACE() << "Correcting 0x0 roi...";
-        set_roi_size = Size(m_max_image_width, m_max_image_height);
-    }
-
-    Roi new_roi(set_roi_topleft, set_roi_size);
-
-    DEB_TRACE() << "setRoi(): " << set_roi_topleft.x        << ", " 
-                                << set_roi_topleft.y        << ", " 
-                                << set_roi_size.getWidth () << ", " 
-                                << set_roi_size.getHeight();
-
-    // Changing the ROI is not allowed in W-VIEW mode except for full frame
-    if(m_view_mode_enabled)
-    {
-        Roi FullFrameRoi(Point(0, 0), Size(m_max_image_width, m_max_image_height));
-        if(new_roi != FullFrameRoi)
-        {
-            manage_error( deb, "Cannot change ROI in W-VIEW mode! Only full frame is supported.", DCAMERR_NONE, "setRoi");
-            THROW_HW_ERROR(Error) << "Cannot change ROI in W-VIEW mode! Only full frame is supported.";
-        }
-    }
-
-    // view mode activated and two views 
-    if((m_view_mode_enabled) && (m_view_number == 2))
-    {
-        if (!dcamex_setsubarrayrect(m_camera_handle, 
-                                    set_roi_topleft.x      , set_roi_topleft.y         ,
-                                    set_roi_size.getWidth(), set_roi_size.getHeight()/2,
-                                    0))
-        {
-            manage_error( deb, "Cannot set detector ROI for View1 !");
-            THROW_HW_ERROR(Error) << "Cannot set detector ROI for View1!";
-        }
-
-        if (!dcamex_setsubarrayrect(m_camera_handle, 
-                                    set_roi_topleft.x      , set_roi_topleft.y         ,
-                                    set_roi_size.getWidth(), set_roi_size.getHeight()/2,
-                                    1))
-        {
-            manage_error( deb, "Cannot set detector ROI for View2 !");
-            THROW_HW_ERROR(Error) << "Cannot set detector ROI for View2!";
-        }
-    }
-    else
-    {
-        if (!dcamex_setsubarrayrect(m_camera_handle, 
-                                    set_roi_topleft.x      , set_roi_topleft.y       ,
-                                    set_roi_size.getWidth(), set_roi_size.getHeight(),
-                                    g_get_sub_array_do_not_use_view))
-        {
-            manage_error( deb, "Cannot set detector ROI!");
-            THROW_HW_ERROR(Error) << "Cannot set detector ROI!";
-        }
-    }
-
-    m_roi = new_roi;
-}
-
-//-----------------------------------------------------------------------------
-/// Get the current roi values
-//-----------------------------------------------------------------------------
-void Camera::getRoi(Roi & hw_roi) ///< [out] Roi values
-{
-    DEB_MEMBER_FUNCT();
-
-    int32 left, top, width, height;
-
-    if (!dcamex_getsubarrayrect( m_camera_handle, left, top, width,    height, GET_SUBARRAY_RECT_DO_NOT_USE_VIEW ) )
-    {
-        manage_error( deb, "Cannot get detector ROI");
-        THROW_HW_ERROR(Error) << "Cannot get detector ROI";
-    }    
-
-    // view mode activated and two views 
-    if((m_view_mode_enabled) && (m_view_number == 2))
-    {
-        height *= 2; // height correction to get the global ROI (two views height)
-    }
-
-    hw_roi = Roi(left  / m_bin.getX(), top    / m_bin.getY(), 
-                 width / m_bin.getX(), height / m_bin.getY());
-
-    DEB_TRACE() << "getRoi(): " 
-                << left   / m_bin.getX() << ", " 
-                << top    / m_bin.getY() << ", "
-                << width  / m_bin.getX() << ", " 
-                << height / m_bin.getY();
-
-    DEB_RETURN() << DEB_VAR1(hw_roi);
-}
-
-//-----------------------------------------------------------------------------
-/// Trace all the ROI configuration (General, View1, View2, ...)
-//-----------------------------------------------------------------------------
-void Camera::traceAllRoi(void)
-{
-    DEB_MEMBER_FUNCT();
-
-    int32 left, top, width, height;
-
-    if(!m_view_mode_enabled)
-    {
-        if (!dcamex_getsubarrayrect( m_camera_handle, left, top, width,    height, g_get_sub_array_do_not_use_view ) )
-        {
-            manage_error( deb, "Cannot get detector ROI");
-        }    
-        else
-        {
-            DEB_TRACE() << "General Roi: (" << left << ", " << top << ", " <<  width << ", " <<  height << ")";
-        }
-    }
-    else
-    {
-        for(int view_index = 0 ; view_index < m_max_views ; view_index++)
-        {
-            if (!dcamex_getsubarrayrect( m_camera_handle, left, top, width,    height, view_index ) )
-            {
-                manage_error( deb, "Cannot get detector View ROI");
-            }    
-            else
-            {
-                DEB_TRACE() << "View Roi (" << (view_index+1) << "): (" << left << ", " << top << ", " <<  width << ", " <<  height << ")";
-            }
-        }
-    }
-}
-
-//-----------------------------------------------------------------------------
-/// Check is the given binning values are supported, rise an exception otherwise
-//-----------------------------------------------------------------------------
-void Camera::checkBin(Bin & hw_bin) ///< [out] binning values to update
-{
-    DEB_MEMBER_FUNCT();
-
-    if ( (hw_bin.getX() != hw_bin.getY()) || (!isBinningSupported(hw_bin.getX())) )
-    {
-        DEB_ERROR() << "Binning values not supported";
-        THROW_HW_ERROR(Error) << "Binning values not supported";
-    }
-
-    DEB_RETURN() << DEB_VAR1(hw_bin);
-}
-
-//-----------------------------------------------------------------------------
-/// set the new binning mode
-//-----------------------------------------------------------------------------
-void Camera::setBin(const Bin & set_bin) ///< [in] binning values objects
-{
-    DEB_MEMBER_FUNCT();
-    DEB_PARAM() << DEB_VAR1(set_bin);
-
-    // Binning values have been checked by checkBin()
-    DCAMERR err;
-
-    // set the binning
-    err = dcamprop_setvalue( m_camera_handle, DCAM_IDPROP_BINNING, static_cast<double>(GetBinningMode(set_bin.getX())));
-
-    if( !failed(err) )
-    {
-        DEB_TRACE() << "dcam_setbinning() ok: " << set_bin.getX() << "x" << set_bin.getY();
-        m_bin = set_bin; // update current binning values        
-    }
-    else
-    {
-        manage_error( deb, "Cannot set detector BIN", err, 
-                      "dcamprop_setvalue", "IDPROP=DCAM_IDPROP_BINNING, VALUE=%d", GetBinningMode(set_bin.getX()));
-        THROW_HW_ERROR(Error) << "Cannot set detector BIN";
-    }
-    
-    DEB_RETURN() << DEB_VAR1(set_bin);
-}
-
-//-----------------------------------------------------------------------------
-/// Get the current binning mode
-//-----------------------------------------------------------------------------
-void Camera::getBin(Bin & hw_bin) ///< [out] binning values object
-{
-    DEB_MEMBER_FUNCT();
-
-    DCAMERR err ;
-    double  temp;
-
-    // get the binding
-    err = dcamprop_getvalue( m_camera_handle, DCAM_IDPROP_BINNING, &temp );
-    
-    if(!failed(err) )
-    {
-        int32 nBinningMode = static_cast<int32>(temp);
-        int   nBinning     = GetBinningFromMode(nBinningMode);
-
-        DEB_TRACE() << "dcamprop_getvalue(): Mode:" << nBinningMode << ", Binning:" << nBinning;
-        hw_bin = Bin(nBinning, nBinning);
-    }
-    else
-    {
-        manage_error( deb, "Cannot get detector BIN", err, 
-                      "dcamprop_getvalue", "DCAM_IDPROP_BINNING");
-        THROW_HW_ERROR(Error) << "Cannot get detector BIN";
-    }
-
-    DEB_RETURN() << DEB_VAR1(hw_bin);
-}
-
-//-----------------------------------------------------------------------------
-/// Check if a binning value is supported
-/*
-@return true if the given binning value exists
-*/
-//-----------------------------------------------------------------------------
-bool Camera::isBinningSupported(const int bin_value)    ///< [in] binning value to chck for
-{
-    DEB_MEMBER_FUNCT();
-
-    bool found = false;
-
-    for (unsigned int i=0; i<m_vectBinnings.size(); i++)
-    {
-        if (bin_value == m_vectBinnings.at(i))
-        {
-            found = true;
-            break;
-        }
-    }
-
-    return found;
-}
-
-//-----------------------------------------------------------------------------
-/// Get the corresponding binning mode
-/*
-@return the corresponding mode
-*/
-//-----------------------------------------------------------------------------
-int32 Camera::GetBinningMode(const int bin_value)    ///< [in] binning value to chck for
-{
-    DEB_MEMBER_FUNCT();
-    
-    if(bin_value == 1 ) return DCAMPROP_BINNING__1 ;
-    if(bin_value == 2 ) return DCAMPROP_BINNING__2 ;
-    if(bin_value == 4 ) return DCAMPROP_BINNING__4 ;
-    if(bin_value == 8 ) return DCAMPROP_BINNING__8 ;
-    if(bin_value == 16) return DCAMPROP_BINNING__16;
-
-    manage_error( deb, "Incoherent binning value - no mode found.", DCAMERR_NONE, "GetBinningMode", "binning value = %d", bin_value);
-    THROW_HW_ERROR(Error) << "Incoherent binning value - no mode found.";
-}
-
-//-----------------------------------------------------------------------------
-/// Get the corresponding binning from binning mode
-/*
-@return the corresponding mode
-*/
-//-----------------------------------------------------------------------------
-int Camera::GetBinningFromMode(const int32 bin_mode)    ///< [in] binning mode to chck for
-{
-    DEB_MEMBER_FUNCT();
-    
-    if(bin_mode == DCAMPROP_BINNING__1 ) return 1 ;
-    if(bin_mode == DCAMPROP_BINNING__2 ) return 2 ;
-    if(bin_mode == DCAMPROP_BINNING__4 ) return 4 ;
-    if(bin_mode == DCAMPROP_BINNING__8 ) return 8 ;
-    if(bin_mode == DCAMPROP_BINNING__16) return 16;
-
-    manage_error( deb, "Incoherent binning mode.", DCAMERR_NONE, "GetBinningFromMode", "binning mode = %d", bin_mode);
-    THROW_HW_ERROR(Error) << "Incoherent binning mode.";
-}
-
-//-----------------------------------------------------------------------------
-/// Tells if binning is available
-/*!
-@return always true, hw binning mode is supported
-*/
-//-----------------------------------------------------------------------------
-bool Camera::isBinningAvailable()
-{
-    DEB_MEMBER_FUNCT();
-    return true;
-}
-
-//-----------------------------------------------------------------------------
-/// return the detector pixel size in meter
-//-----------------------------------------------------------------------------
-void Camera::getPixelSize(double& sizex,    ///< [out] horizontal pixel size
-                          double& sizey)    ///< [out] vertical   pixel size
-{
-    DEB_MEMBER_FUNCT();
-    
-    sizex = Camera::g_orca_pixel_size;
-    sizey = Camera::g_orca_pixel_size;
-    DEB_RETURN() << DEB_VAR2(sizex, sizey); 
-}
-
-//-----------------------------------------------------------------------------
-/// reset the camera, no hw reset available on Hamamatsu camera
-//-----------------------------------------------------------------------------
-void Camera::reset()
-{
-    DEB_MEMBER_FUNCT();
-    return;
-}
-
-//-----------------------------------------------------------------------------
-///    initialise controller with speeds and preamp gain
-//-----------------------------------------------------------------------------
-void Camera::initialiseController()
-{
-    DEB_MEMBER_FUNCT();
-
-    DEB_TRACE() << g_trace_line_separator.c_str();
-
-    // Create the list of available binning modes from camera capabilities
-    DCAMERR             err   ;
-    DCAMDEV_CAPABILITY    devcap;
-
-    memset( &devcap, 0, sizeof(DCAMDEV_CAPABILITY) );
-    devcap.size    = sizeof(DCAMDEV_CAPABILITY);
-
-    err = dcamdev_getcapability( m_camera_handle, &devcap );
-    if( failed(err) )
-    {
-        manage_error( deb, "Failed to get capabilities", err, "dcamdev_getcapability");
-        THROW_HW_ERROR(Error) << "Failed to get capabilities";
-    }
-
-    BOOL bTimestamp  = (devcap.capflag & DCAMDEV_CAPFLAG_TIMESTAMP ) ? TRUE : FALSE;
-    BOOL bFramestamp = (devcap.capflag & DCAMDEV_CAPFLAG_FRAMESTAMP) ? TRUE : FALSE;
-
-    //---------------------------------------------------------------------
-    // Create the list of available binning modes from camera capabilities
-    {
-        FeatureInfos feature_obj;
-
-        if( !dcamex_getfeatureinq( m_camera_handle, "DCAM_IDPROP_BINNING", DCAM_IDPROP_BINNING, feature_obj ) )
-        {
-            manage_error( deb, "Failed to get binning modes");
-            THROW_HW_ERROR(Error) << "Failed to get binning modes";
-        }
-
-        DEB_TRACE() << g_trace_line_separator.c_str();
-        feature_obj.traceModePossibleValues();
-
-        if(feature_obj.checkifValueExists(static_cast<double>(DCAMPROP_BINNING__1 ))) m_vectBinnings.push_back(1 );
-        if(feature_obj.checkifValueExists(static_cast<double>(DCAMPROP_BINNING__2 ))) m_vectBinnings.push_back(2 );
-        if(feature_obj.checkifValueExists(static_cast<double>(DCAMPROP_BINNING__4 ))) m_vectBinnings.push_back(4 );
-        if(feature_obj.checkifValueExists(static_cast<double>(DCAMPROP_BINNING__8 ))) m_vectBinnings.push_back(8 );
-        if(feature_obj.checkifValueExists(static_cast<double>(DCAMPROP_BINNING__16))) m_vectBinnings.push_back(16);
-
-        if(m_vectBinnings.size() == 0)
-        {
-            manage_error( deb, "Failed to get binning modes - none found");
-            THROW_HW_ERROR(Error) << "Failed to get binning modes - none found";
-        }
-
-        // Create the binning object with the maximum possible value
-        int max = *std::max_element(m_vectBinnings.begin(), m_vectBinnings.end());
-        m_bin_max = Bin(max, max);
-    }
-
-    // Display obtained values - Binning modes
-    DEB_TRACE() << "Selected binning mode:";
-
-    vector<int>::const_iterator iterBinningMode = m_vectBinnings.begin();
-    while (m_vectBinnings.end()!=iterBinningMode)
-    {
-        DEB_TRACE() << *iterBinningMode;
-        ++iterBinningMode;
-    }
-
-    //---------------------------------------------------------------------
-    // Create the list of available trigger modes from camera capabilities
-    FeatureInfos trigger_source_feature_obj;
-    FeatureInfos trigger_active_feature_obj;
-    FeatureInfos trigger_mode_feature_obj  ;
-
-    // trigger source
-    if( !dcamex_getfeatureinq( m_camera_handle, "DCAM_IDPROP_TRIGGERSOURCE", DCAM_IDPROP_TRIGGERSOURCE, trigger_source_feature_obj ) )
-    {
-        manage_error( deb, "Failed to get trigger source modes");
-        THROW_HW_ERROR(Error) << "Failed to get trigger source modes";
-    }
-
-    DEB_TRACE() << g_trace_line_separator.c_str();
-    trigger_source_feature_obj.traceModePossibleValues();
-
-    // trigger active
-    if( !dcamex_getfeatureinq( m_camera_handle, "DCAM_IDPROP_TRIGGERACTIVE", DCAM_IDPROP_TRIGGERACTIVE, trigger_active_feature_obj ) )
-    {
-        manage_error( deb, "Failed to get trigger active modes");
-        THROW_HW_ERROR(Error) << "Failed to get trigger active modes";
-    }
-
-    DEB_TRACE() << g_trace_line_separator.c_str();
-    trigger_active_feature_obj.traceModePossibleValues();
-
-    // trigger mode
-    if( !dcamex_getfeatureinq( m_camera_handle, "DCAM_IDPROP_TRIGGER_MODE", DCAM_IDPROP_TRIGGER_MODE, trigger_mode_feature_obj ) )
-    {
-        manage_error( deb, "Failed to get trigger mode modes");
-        THROW_HW_ERROR(Error) << "Failed to get trigger mode modes";
-    }
-
-    DEB_TRACE() << g_trace_line_separator.c_str();
-    trigger_mode_feature_obj.traceModePossibleValues();
-
-    // IntTrig
-    if((trigger_source_feature_obj.checkifValueExists(static_cast<double>(DCAMPROP_TRIGGERSOURCE__INTERNAL ))) &&
-       (trigger_active_feature_obj.checkifValueExists(static_cast<double>(DCAMPROP_TRIGGERACTIVE__EDGE     ))) &&
-       (trigger_mode_feature_obj.checkifValueExists  (static_cast<double>(DCAMPROP_TRIGGER_MODE__NORMAL    ))))
-        m_map_trig_modes[IntTrig] = true;
-
-    // IntTrigMult
-    if((trigger_source_feature_obj.checkifValueExists(static_cast<double>(DCAMPROP_TRIGGERSOURCE__INTERNAL ))) &&
-       (trigger_active_feature_obj.checkifValueExists(static_cast<double>(DCAMPROP_TRIGGERACTIVE__EDGE     ))) &&
-       (trigger_mode_feature_obj.checkifValueExists  (static_cast<double>(DCAMPROP_TRIGGER_MODE__NORMAL    ))))
-        m_map_trig_modes[IntTrigMult] = true;
-
-    // ExtTrigReadout
-    if((trigger_source_feature_obj.checkifValueExists(static_cast<double>(DCAMPROP_TRIGGERSOURCE__EXTERNAL   ))) &&
-       (trigger_active_feature_obj.checkifValueExists(static_cast<double>(DCAMPROP_TRIGGERACTIVE__SYNCREADOUT))) &&
-       (trigger_mode_feature_obj.checkifValueExists  (static_cast<double>(DCAMPROP_TRIGGER_MODE__NORMAL      ))))
-        m_map_trig_modes[ExtTrigReadout] = true;
-
-    // ExtTrigSingle
-    if((trigger_source_feature_obj.checkifValueExists(static_cast<double>(DCAMPROP_TRIGGERSOURCE__EXTERNAL))) &&
-       (trigger_active_feature_obj.checkifValueExists(static_cast<double>(DCAMPROP_TRIGGERACTIVE__EDGE    ))) &&
-       (trigger_mode_feature_obj.checkifValueExists  (static_cast<double>(DCAMPROP_TRIGGER_MODE__START    ))))
-        m_map_trig_modes[ExtTrigSingle] = true;
-
-    // ExtTrigMult
-    if((trigger_source_feature_obj.checkifValueExists(static_cast<double>(DCAMPROP_TRIGGERSOURCE__EXTERNAL))) &&
-       (trigger_active_feature_obj.checkifValueExists(static_cast<double>(DCAMPROP_TRIGGERACTIVE__EDGE    ))) &&
-       (trigger_mode_feature_obj.checkifValueExists  (static_cast<double>(DCAMPROP_TRIGGER_MODE__NORMAL   ))))
-        m_map_trig_modes[ExtTrigMult] = true;
-
-    // ExtGate
-    if((trigger_source_feature_obj.checkifValueExists(static_cast<double>(DCAMPROP_TRIGGERSOURCE__EXTERNAL))) &&
-       (trigger_active_feature_obj.checkifValueExists(static_cast<double>(DCAMPROP_TRIGGERACTIVE__LEVEL   ))) &&
-       (trigger_mode_feature_obj.checkifValueExists  (static_cast<double>(DCAMPROP_TRIGGER_MODE__NORMAL   ))))
-        m_map_trig_modes[ExtGate] = true;
-
-    // Display obtained values - Trigger modes
-    trigOptionsMap::const_iterator iter = m_map_trig_modes.begin();
-    DEB_TRACE() << "Trigger modes:";
-
-    while (m_map_trig_modes.end()!=iter)
-    {
-        DEB_TRACE() << ">" << m_map_triggerMode[iter->first];
-        ++iter;
-    }
-
-    //---------------------------------------------------------------------
-    // Forcing the trigger polarity to positive value
-    setTriggerPolarity(Trigger_Polarity_Positive);
-
-    //---------------------------------------------------------------------
-    // Retrieve exposure time
-    {
-        FeatureInfos feature_obj;
-
-        if( !dcamex_getfeatureinq( m_camera_handle, "DCAM_IDPROP_EXPOSURETIME", DCAM_IDPROP_EXPOSURETIME, feature_obj ) )
-        {
-            manage_error( deb, "Failed to get exposure time");
-            THROW_HW_ERROR(Error) << "Failed to get exposure time";
-        }
-
-        m_exp_time_max = feature_obj.m_max;
-
-        // Display obtained values - Exposure time
-        DEB_TRACE() << "Min exposure time: " << feature_obj.m_min;
-        DEB_TRACE() << "Max exposure time: " << feature_obj.m_max;
-    }
-
-    //---------------------------------------------------------------------
-    // Checking ROI properties
-    {
-        DEB_TRACE() << g_trace_line_separator.c_str();
-        traceFeatureGeneralInformations(m_camera_handle, "DCAM_IDPROP_SUBARRAYHPOS" , DCAM_IDPROP_SUBARRAYHPOS , &m_feature_pos_x );
-        DEB_TRACE() << g_trace_line_separator.c_str();
-        traceFeatureGeneralInformations(m_camera_handle, "DCAM_IDPROP_SUBARRAYVPOS" , DCAM_IDPROP_SUBARRAYVPOS , &m_feature_pos_y );
-        DEB_TRACE() << g_trace_line_separator.c_str();
-        traceFeatureGeneralInformations(m_camera_handle, "DCAM_IDPROP_SUBARRAYHSIZE", DCAM_IDPROP_SUBARRAYHSIZE, &m_feature_size_x);
-        DEB_TRACE() << g_trace_line_separator.c_str();
-        traceFeatureGeneralInformations(m_camera_handle, "DCAM_IDPROP_SUBARRAYVSIZE", DCAM_IDPROP_SUBARRAYVSIZE, &m_feature_size_y);
-    }
-}
-
-//-----------------------------------------------------------------------------
-/// Get the dcamdsk trigger mode value associated to the given Lima TrigMode 
-/*!
-sets dcamdsk trigger option with its property.
-@return true if an associated value was found
-*/
-//-----------------------------------------------------------------------------
-bool Camera::getTriggerMode(const TrigMode trig_mode) const ///< [in]  lima trigger mode value
-{
-    bool result = false;
-    trigOptionsMap::const_iterator iterFind = m_map_trig_modes.find(trig_mode);
-
-    if (m_map_trig_modes.end()!=iterFind)
-    {
-        result = true;
-    }
-
-    return result;
-}
-
-//=============================================================================
-// READOUT SPEED
-//=============================================================================
-//-----------------------------------------------------------------------------
-/// Return the readout speed mode support by the current detector
-//-----------------------------------------------------------------------------
-bool Camera::isReadoutSpeedSupported(void)
-{
-    DEB_MEMBER_FUNCT();
-
-    DCAMERR err;
-    bool    supported;
-    double  temp;
-    
-    err = dcamprop_getvalue( m_camera_handle, DCAM_IDPROP_READOUTSPEED, &temp );
-    
-    if( failed(err) )
-    {
-        if((err == DCAMERR_INVALIDPROPERTYID)||(err == DCAMERR_NOTSUPPORT))
-        {
-            supported = false;
-        }
-        else
-        {
-            manage_trace( deb, "Unable to retrieve the readout speed mode", err, "dcamprop_getvalue - DCAM_IDPROP_READOUTSPEED");
-            THROW_HW_ERROR(Error) << "Unable to retrieve the readout speed mode";
-        }
-    }    
-    else
-    {
-        supported = true;
-    }
-
-    return supported;
-}
-
-//-----------------------------------------------------------------------------
-/// Set the readout speed value
-/*!
-@remark possible values are 1 or 2
-*/
-//-----------------------------------------------------------------------------
-void Camera::setReadoutSpeed(const short int readout_speed) ///< [in] new readout speed
-{
-    DEB_MEMBER_FUNCT();
-    DEB_PARAM() << DEB_VAR1(readout_speed);
-
-    DCAMERR err;
-
-    // set the readout speed
-    err = dcamprop_setvalue( m_camera_handle, DCAM_IDPROP_READOUTSPEED, static_cast<double>(readout_speed) );
-    if( failed(err) )
-    {
-        manage_error( deb, "Failed to set readout speed", err, 
-                      "dcamprop_setvalue", "IDPROP=DCAM_IDPROP_SUBARRAYVPOS, VALUE=%d",static_cast<int>(readout_speed));
-        THROW_HW_ERROR(Error) << "Failed to set readout speed";
-    }
-
-    m_read_mode = readout_speed;
-}
-
-//-----------------------------------------------------------------------------
-/// Get the readout speed value
-//-----------------------------------------------------------------------------
-short int Camera::getReadoutSpeed(void) const
-{
-    DEB_MEMBER_FUNCT();
-    return m_read_mode;
-}
-
-//-----------------------------------------------------------------------------
-// Get the label of a readout speed.
-//-----------------------------------------------------------------------------
-std::string Camera::getReadoutSpeedLabelFromValue(const short int in_readout_speed) const
-{
-    std::string label = "";
-
-    switch (in_readout_speed)
-    {
-        case READOUTSPEED_SLOW_VALUE  : label = READOUTSPEED_SLOW_NAME  ; break;
-        case READOUTSPEED_NORMAL_VALUE: label = READOUTSPEED_NORMAL_NAME; break;
-        default: label = "ERROR"; break;
-    }
-
-    return label;
-}
-
-//-----------------------------------------------------------------------------
-// Get the readout speed from a label.
-//-----------------------------------------------------------------------------
-short int Camera::getReadoutSpeedFromLabel(const std::string & in_readout_speed_label) const
-{
-    DEB_MEMBER_FUNCT();
-
-    short int   readout_speed = READOUTSPEED_NORMAL_VALUE;
-    std::string label         = in_readout_speed_label;
-
-	transform(label.begin(), label.end(), label.begin(), ::toupper);
-
-    if (label == READOUTSPEED_NORMAL_NAME)
-    {
-        readout_speed = READOUTSPEED_NORMAL_VALUE;
-    }
-    else
-    if (label == READOUTSPEED_SLOW_NAME)
-    {
-        readout_speed = READOUTSPEED_SLOW_VALUE;
-    }
-    else
-	{			
-		string user_msg;
-        user_msg = string("Available Readout speeds are:\n- ") + string(READOUTSPEED_NORMAL_NAME) + string("\n- ") + string(READOUTSPEED_SLOW_NAME);
-        THROW_HW_ERROR(Error) << user_msg.c_str();
-	}
-
-    return readout_speed;
-}
-
-//-----------------------------------------------------------------------------
-// Get the readout speed label.
-//-----------------------------------------------------------------------------
-std::string Camera::getReadoutSpeedLabel(void)
-{
-    return getReadoutSpeedLabelFromValue(getReadoutSpeed());
-}
-
-//-----------------------------------------------------------------------------
-// Set the readout speed label.
-//-----------------------------------------------------------------------------
-void Camera::setReadoutSpeedLabel(const std::string & in_readout_speed_label)
-{
-    setReadoutSpeed(getReadoutSpeedFromLabel(in_readout_speed_label));
-}
-
-//=============================================================================
-// LOST FRAMES
-//=============================================================================
-//-----------------------------------------------------------------------------
-/// Get the lost frames value
-//-----------------------------------------------------------------------------
-void Camera::getLostFrames(unsigned long int& lost_frames) ///< [out] current lost frames
-{
-    DEB_MEMBER_FUNCT();
-
-    lost_frames = m_lost_frames_count;
-}
-
-//=============================================================================
-// LOST FRAMES
-//=============================================================================
-//-----------------------------------------------------------------------------
-/// Get the frame rate
-//-----------------------------------------------------------------------------
-void Camera::getFPS(double& fps) ///< [out] last computed fps
-{
-    DEB_MEMBER_FUNCT();
-
-    fps = m_fps;
-}
-
-//-----------------------------------------------------------------------------
-/// CAPTURE
-//-----------------------------------------------------------------------------
-//-----------------------------------------------------------------------------
-/// Set detector for single image acquisition
-//-----------------------------------------------------------------------------
-void Camera::prepareAcq()
-{
-    DEB_MEMBER_FUNCT();
-}
-
-//-----------------------------------------------------------------------------
-///  start the acquistion
-//-----------------------------------------------------------------------------
-void Camera::startAcq()
-{
-    DEB_MEMBER_FUNCT();
-    DEB_TRACE() << g_trace_line_separator.c_str();
-
-    traceAllRoi();
-
-    m_image_number = 0;
-    m_fps          = 0;
-
-    // init force stop flag before starting acq thread
-    m_thread.m_force_stop = false;
-
-    m_thread.sendCmd      (CameraThread::StartAcq);
-    m_thread.waitNotStatus(CameraThread::Ready   );
-}
-
-//-----------------------------------------------------------------------------
-/// stop the acquisition
-//-----------------------------------------------------------------------------
-void Camera::stopAcq()
-{
-    DEB_MEMBER_FUNCT();
-    DEB_TRACE() << g_trace_line_separator.c_str();
-
-    execStopAcq();
-
-    if(m_thread.getStatus() != CameraThread::Fault)
-    {
-        // Wait for thread to finish
-        m_thread.waitStatus(CameraThread::Ready);
-    }
-    else
-    {
-        // aborting the thread
-        m_thread.abort();
-    }
-}
-
-//-----------------------------------------------------------------------------
-/// utility thread
-//-----------------------------------------------------------------------------
-//---------------------------------------------------------------------------------------
-//! Camera::CameraThread::CameraThread()
-//---------------------------------------------------------------------------------------
-Camera::CameraThread::CameraThread(Camera * cam)
-: m_cam(cam)
-{
-    DEB_MEMBER_FUNCT();
-    m_force_stop = false;
-    m_wait_handle = NULL ;
-    DEB_TRACE() << "DONE";
-}
-
-/************************************************************************
- * \brief destructor
- ************************************************************************/
-Camera::CameraThread::~CameraThread()
-{
-    DEB_MEMBER_FUNCT();
-    DEB_TRACE() << "CameraThread::~CameraThread";
-    abort();
-}
-
-//---------------------------------------------------------------------------------------
-//! Camera::CameraThread::start()
-//---------------------------------------------------------------------------------------
-void Camera::CameraThread::start()
-{
-    DEB_MEMBER_FUNCT();
-    DEB_TRACE() << "BEGIN";
-    CmdThread::start();
-    waitStatus(Ready);
-    DEB_TRACE() << "END";
-}
-
-//---------------------------------------------------------------------------------------
-//! Camera::CameraThread::init()
-//---------------------------------------------------------------------------------------
-void Camera::CameraThread::init()
-{
-    DEB_MEMBER_FUNCT();
-    setStatus(CameraThread::Ready);
-    DEB_TRACE() << "CameraThread::init DONE";
-}
-
-//---------------------------------------------------------------------------------------
-//! Camera::CameraThread::abort()
-//---------------------------------------------------------------------------------------
-void Camera::CameraThread::abort()
-{
-    DEB_MEMBER_FUNCT();
-    CmdThread::abort();
-    DEB_TRACE() << "CameraThread::abort DONE";
-}
-
-//---------------------------------------------------------------------------------------
-//! Camera::CameraThread::execCmd()
-//---------------------------------------------------------------------------------------
-void Camera::CameraThread::execCmd(int cmd)
-{
-    DEB_MEMBER_FUNCT();
-
-    int status = getStatus();
-
-    try
-    {
-        switch (cmd)
-        {
-            case StartAcq:
-                if (status != Ready)
-                    throw LIMA_HW_EXC(InvalidValue, "Not Ready to StartAcq");
-                execStartAcq();
-                break;
-        }
-    }
-    catch (...)
-    {
-    }
-}
-
-//---------------------------------------------------------------------------------------
-//! Camera::execStopAcq()
-//---------------------------------------------------------------------------------------
-void Camera::execStopAcq()
-{
-    DEB_MEMBER_FUNCT();
-    DEB_TRACE() << "executing StopAcq command...";
-
-    if((getStatus() != Camera::Exposure) && (getStatus() != Camera::Readout))
-        DEB_WARNING() << "Execute a stop acq command but not in [exposure,Readout] status. ThreadStatus=" << m_thread.getStatus();
-
-    m_thread.abortCapture();
-}
-
-//---------------------------------------------------------------------------------------
-//! Camera::CameraThread::checkStatusBeforeCapturing()
-// throws an exception if the status is incorrect
-//---------------------------------------------------------------------------------------
-void Camera::CameraThread::checkStatusBeforeCapturing() const
-{
-    DEB_MEMBER_FUNCT();
-
-    long    status;
-    DCAMERR err   ;
-
-    // Check the status and stop capturing if capturing is already started.
-    err = dcamcap_status( m_cam->m_camera_handle, &status );
-
-    if( failed(err) )
-    {
-        static_manage_error( m_cam, deb, "Cannot get status", err, "dcamcap_status");
-        THROW_HW_ERROR(Error) << "Cannot get status";
-    }
-
-    if (DCAMCAP_STATUS_READY != status) // After allocframe, the camera status should be READY
-    {
-        DEB_ERROR() << "Camera could not be set in the proper state for image capture";
-        THROW_HW_ERROR(Error) << "Camera could not be set in the proper state for image capture";
-    }
-}
-
-//---------------------------------------------------------------------------------------
-//! Camera::CameraThread::createWaitHandle()
-// throws an exception in case of problem
-//---------------------------------------------------------------------------------------
-void Camera::CameraThread::createWaitHandle(HDCAMWAIT & wait_handle) const
-{
-    DEB_MEMBER_FUNCT();
-
-    DCAMERR err;
-
-    wait_handle = NULL;
-
-    // open wait handle
-    DCAMWAIT_OPEN waitOpenHandle;
-
-    memset( &waitOpenHandle, 0, sizeof(DCAMWAIT_OPEN) );
-    waitOpenHandle.size     = sizeof(DCAMWAIT_OPEN) ;
-    waitOpenHandle.hdcam = m_cam->m_camera_handle;
-
-    err = dcamwait_open( &waitOpenHandle );
-
-    if( failed(err) )
-    {
-        static_manage_error( m_cam, deb, "Cannot create the wait handle", err, "dcamwait_open");
-        THROW_HW_ERROR(Error) << "Cannot create the wait handle";
-    }
-    else
-    {
-        wait_handle = waitOpenHandle.hwait; // after this, no need to keep the waitopen structure, freed by the stack
-    }
-}
-
-//---------------------------------------------------------------------------------------
-//! Camera::CameraThread::releaseWaitHandle()
-// does not throw exception in case of problem but trace an error.
-//---------------------------------------------------------------------------------------
-void Camera::CameraThread::releaseWaitHandle(HDCAMWAIT & wait_handle) const
-{
-    DEB_MEMBER_FUNCT();
-
-    DCAMERR err;
-
-    err = dcamwait_close( wait_handle );
-
-    if( failed(err) )
-    {
-        static_manage_error( m_cam, deb, "Cannot release the wait handle", err, "dcamwait_close");
-    }
-    
-    wait_handle = NULL;
-}
-
-//---------------------------------------------------------------------------------------
-//! Camera::CameraThread::abortCapture()
-// Stop the capture, releasing the Wait handle and setting the boolean stop flag.
-//---------------------------------------------------------------------------------------
-void Camera::CameraThread::abortCapture(void)
-{
-    DEB_MEMBER_FUNCT();
-
-    DCAMERR err = DCAMERR_NONE;
-
-    m_cam->m_mutex_force_stop.lock();
-
-    if(m_wait_handle != NULL)
-    {
-        err = dcamwait_abort( m_wait_handle );
-    }
-
-    if( failed(err) )
-    {
-        static_manage_error( m_cam, deb, "Cannot abort wait handle.", err, "dcamwait_abort");
-    }
-
-    m_force_stop = true;
-    m_cam->m_mutex_force_stop.unlock();
-}
-
-//---------------------------------------------------------------------------------------
-//! Camera::CameraThread::getTransfertInfo()
-// throws an exception in case of problem
-//---------------------------------------------------------------------------------------
-void Camera::CameraThread::getTransfertInfo(int32 & frame_index,
-                                            int32 & frame_count)
-{
-    DEB_MEMBER_FUNCT();
-
-    DCAMERR err;
-
-    // transferinfo param
-    DCAMCAP_TRANSFERINFO transferinfo;
-    memset( &transferinfo, 0, sizeof(DCAMCAP_TRANSFERINFO) );
-    transferinfo.size = sizeof(DCAMCAP_TRANSFERINFO);
-
-    // get number of captured images
-    err = dcamcap_transferinfo( m_cam->m_camera_handle, &transferinfo );
-
-    if( failed(err) )
-    {
-        setStatus(CameraThread::Fault);
-
-        static_manage_error( m_cam, deb, "Cannot get transfer info.", err, "dcamcap_transferinfo");
-        THROW_HW_ERROR(Error) << "Cannot get transfer info.";
-    }
-    else
-    {
-        frame_index = transferinfo.nNewestFrameIndex;
-        frame_count = transferinfo.nFrameCount      ;
-    }
-}
-
-//---------------------------------------------------------------------------------------
-//! Camera::CameraThread::execStartAcq()
-//---------------------------------------------------------------------------------------
-void Camera::CameraThread::execStartAcq()
-{
-    DEB_MEMBER_FUNCT();
-
-    DCAMERR   err          = DCAMERR_NONE;
-    bool      continue_acq = true        ;
-    Timestamp T0    = Timestamp::now();
-    Timestamp T1    = Timestamp::now();
-    Timestamp DeltaT;
-    long      status;
-
-    DEB_TRACE() << m_cam->g_trace_line_separator.c_str();
-    DEB_TRACE() << "CameraThread::execStartAcq - BEGIN";
-    setStatus(CameraThread::Exposure);
-
-    // Allocate frames to capture
-    err = dcambuf_alloc( m_cam->m_camera_handle, m_cam->m_frame_buffer_size );
-
-    if( failed(err) )
-    {
-        std::string errorText = static_manage_error( m_cam, deb, "Failed to allocate frames for the capture", err, 
-                                                     "dcambuf_alloc", "number_of_buffer=%d",m_cam->m_frame_buffer_size);
-        REPORT_EVENT(errorText);
-        THROW_HW_ERROR(Error) << "Cannot allocate frame for capturing (dcam_allocframe()).";
-    }
-    else
-    {
-        DEB_ALWAYS() << "Allocated frames: " << m_cam->m_frame_buffer_size;
-    }
-
-    // --- check first the acquisition is idle
-    err = dcamcap_status( m_cam->m_camera_handle, &status );
-    if( failed(err) )
-    {
-        std::string errorText = static_manage_error( m_cam, deb, "Cannot get camera status", err, "dcamcap_status");
-        REPORT_EVENT(errorText);
-        THROW_HW_ERROR(Error) << "Cannot get camera status!";
-    }
-
-    if (DCAMCAP_STATUS_READY != status)
-    {
-        DEB_ERROR() << "Cannot start acquisition, camera is not ready";
-        THROW_HW_ERROR(Error) << "Cannot start acquisition, camera is not ready";
-    }
-
-    StdBufferCbMgr& buffer_mgr = m_cam->m_buffer_ctrl_obj.getBuffer();
-    buffer_mgr.setStartTimestamp(Timestamp::now());
-
-    DEB_TRACE() << "Run";
-
-    // Write some informations about the camera before the acquisition
-    bool ViewModeEnabled;
-    m_cam->getViewMode(ViewModeEnabled);
-
-    if(ViewModeEnabled)
-    {
-        DEB_TRACE() << "View mode activated";
-
-        int    view_index   = 0;
-        double view_exposure;
-
-        while(view_index < m_cam->m_max_views)
-        {
-            m_cam->getViewExpTime(view_index, view_exposure);
-            DEB_TRACE() << "View " << (view_index+1) << " exposure : " << view_exposure;
-            view_index++;
-        }
-    }
-    else
-    {
-        DEB_TRACE() << "View mode unactivated";
-        double exposure;
-
-        m_cam->getExpTime(exposure);
-        DEB_TRACE() << "exposure : " << exposure;
-    }
-
-    // Check the status and stop capturing if capturing is already started.
-    checkStatusBeforeCapturing();
-
-    // Create the wait handle
-    createWaitHandle(m_wait_handle);
-
-    // Start the real capture (this function returns immediately)
-    err = dcamcap_start( m_cam->m_camera_handle, DCAMCAP_START_SEQUENCE );
-
-    if( failed(err) )
-    {
-        dcamcap_stop     ( m_cam->m_camera_handle ); // Stop the acquisition
-        releaseWaitHandle( m_wait_handle           );        
-        dcambuf_release  ( m_cam->m_camera_handle ); // Release the capture frame
-        setStatus        ( CameraThread::Fault    );
-
-        std::string errorText = static_manage_error( m_cam, deb, "Cannot start the capture", err, "dcamcap_start");
-        REPORT_EVENT(errorText);
-        THROW_HW_ERROR(Error) << "Frame capture failed";
-    }
-
-    //-----------------------------------------------------------------------------
-    // Transfer the images as they are beeing captured from dcam_sdk buffer to Lima
-    //-----------------------------------------------------------------------------
-    // Timestamp before DCAM "snapshot"
-    T0 = Timestamp::now();
-
-    m_cam->m_lost_frames_count = 0;
-
-    int32 lastFrameCount = 0 ;
-    int32 frame_count     = 0 ;
-    int32 lastFrameIndex = -1;
-    int32 frame_index     = 0 ;
-    
-    // Main acquisition loop
-    while (    ( continue_acq )    &&
-            ( (0==m_cam->m_nb_frames) || (m_cam->m_image_number < m_cam->m_nb_frames) ) )
-    {
-        setStatus(CameraThread::Exposure);
-
-        // Check first if acq. has been stopped
-        if (m_force_stop)
-        {
-            //abort the current acquisition
-            continue_acq  = false;
-            m_force_stop = false;
-            continue;
-        }
-
-        // Wait for the next image to become available or the end of the capture by user
-        // set wait param
-        DCAMWAIT_START waitstart;
-        memset( &waitstart, 0, sizeof(DCAMWAIT_START) );
-        waitstart.size        = sizeof(DCAMWAIT_START);
-        waitstart.eventmask    = DCAMWAIT_CAPEVENT_FRAMEREADY | DCAMWAIT_CAPEVENT_STOPPED;
-        waitstart.timeout    = DCAMWAIT_TIMEOUT_INFINITE;
-
-        // wait image
-        err = dcamwait_start( m_wait_handle, &waitstart );
-
-        if( failed(err) )
-        {
-            // If capture was aborted (by stopAcq() -> dcam_idle())
-            if (DCAMERR_ABORT == err)
-            {
-                DEB_TRACE() << "DCAMERR_ABORT";
-                continue_acq = false;
-                continue;
-            }
-            else 
-            if (DCAMERR_TIMEOUT == err)
-            {
-                dcamcap_stop     ( m_cam->m_camera_handle ); // Stop the acquisition
-                releaseWaitHandle( m_wait_handle           );        
-                dcambuf_release  ( m_cam->m_camera_handle ); // Release the capture frame
-                setStatus        ( CameraThread::Fault    );
-
-                std::string errorText = static_manage_error( m_cam, deb, "Error during the frame capture wait", err, "dcamwait_start");
-                REPORT_EVENT(errorText);
-
-                THROW_HW_ERROR(Error) << "DCAMERR_TIMEOUT";
-            }
-            else
-            if(( DCAMERR_LOSTFRAME == err) || (DCAMERR_MISSINGFRAME_TROUBLE == err) )
-            {
-                static_manage_error( m_cam, deb, "Error during the frame capture wait", err, "dcamwait_start");
-                ++m_cam->m_lost_frames_count;
-                continue;
-            }
-            else
-            {                    
-                dcamcap_stop     ( m_cam->m_camera_handle ); // Stop the acquisition
-                releaseWaitHandle( m_wait_handle           );        
-                dcambuf_release  ( m_cam->m_camera_handle ); // Release the capture frame
-                setStatus        ( CameraThread::Fault    );
-
-                std::string errorText = static_manage_error( m_cam, deb, "Error during the frame capture wait", err, "dcamwait_start");
-                REPORT_EVENT(errorText);
-                THROW_HW_ERROR(Error) << "Error during the frame capture wait";
-            }
-        }
-        else
-        // wait succeeded
-        {
-            if (waitstart.eventhappened & DCAMWAIT_CAPEVENT_STOPPED)
-            {
-                DEB_TRACE() << "DCAM_EVENT_CAPTUREEND";
-                continue_acq = false;
-                continue;
-            }
-        }
-
-        if (m_force_stop)
-        {
-            //abort the current acqusition
-            continue_acq  = false;
-            m_force_stop = false;
-            break;
-        }
-
-        // Transfert the new images
-        setStatus(CameraThread::Readout);
-        
-        int32 deltaFrames = 0;
-
-        getTransfertInfo(frame_index, frame_count);
-
-        // manage the frame info
-        {
-            deltaFrames = frame_count-lastFrameCount;
-            DEB_TRACE() << g_trace_little_line_separator.c_str();
-            DEB_TRACE() << "(m_image_number:"  << m_cam->m_image_number << ")"
-                        << " (lastFrameIndex:" << lastFrameIndex        << ")" 
-                        << " (frame_index:"    << frame_index           << ")" 
-                        << " (frame_count:"    << frame_count           << ")"
-                        << " (deltaFrames:"    << deltaFrames           << ")";
-
-            if (0 == frame_count)
-            {
-                dcamcap_stop     ( m_cam->m_camera_handle ); // Stop the acquisition
-                releaseWaitHandle( m_wait_handle           );        
-                dcambuf_release  ( m_cam->m_camera_handle ); // Release the capture frame
-                setStatus        ( CameraThread::Fault    );
-
-                std::string errorText = "No image captured.";
-                DEB_ERROR() << errorText;
-                REPORT_EVENT(errorText);
-                THROW_HW_ERROR(Error) << "No image captured.";
-            }
-            if (deltaFrames > m_cam->m_frame_buffer_size)
-            {
-                m_cam->m_lost_frames_count += deltaFrames;
-                DEB_TRACE() << "deltaFrames > m_frame_buffer_size (" << deltaFrames << ")";
-            }
-            lastFrameCount = frame_count;
-        }
-
-        // Check if acquisition was stopped & abort the current acqusition
-        if (m_force_stop)
-        {
-            continue_acq  = false;
-            m_force_stop = false;
-            break;
-        }
-
-        int nbFrameToCopy = 0;
-
-        try
-        {
-            m_cam->m_mutex_force_stop.lock();
-
-            // Copy frames from DCAM_SDK to LiMa
-            nbFrameToCopy  = (deltaFrames < m_cam->m_frame_buffer_size) ? deltaFrames : m_cam->m_frame_buffer_size; // if more than m_frame_buffer_size have arrived
-
-            continue_acq    = copyFrames( (lastFrameIndex+1)% m_cam->m_frame_buffer_size, // index of the first image to copy from the ring buffer
-                                          nbFrameToCopy,
-                                          buffer_mgr);
-            lastFrameIndex = frame_index;
-        }
-        catch (...)
-        {
-            // be sure to unlock the mutex before throwing the exception!
-            m_cam->m_mutex_force_stop.unlock();
-
-            dcamcap_stop     ( m_cam->m_camera_handle ); // Stop the acquisition
-            releaseWaitHandle( m_wait_handle           );        
-            dcambuf_release  ( m_cam->m_camera_handle ); // Release the capture frame
-            setStatus        ( CameraThread::Fault    );
-
-            throw;
-        }
-
-        m_cam->m_mutex_force_stop.unlock();
-        
-        // Update fps 
-        T1     = Timestamp::now();
-        DeltaT = T1 - T0;
-
-        if (DeltaT > 0.0)
-            m_cam->m_fps = m_cam->m_image_number / DeltaT;
-
-    } // end of acquisition loop
-
-    // Stop the acquisition
-    err = dcamcap_stop( m_cam->m_camera_handle);
-
-    if( failed(err) )
-    {
-        releaseWaitHandle( m_wait_handle           );        
-        dcambuf_release  ( m_cam->m_camera_handle ); // Release the capture frame
-        setStatus        ( CameraThread::Fault    );
-
-        std::string errorText = static_manage_error( m_cam, deb, "Cannot stop acquisition.", err, "dcamcap_stop");
-        REPORT_EVENT(errorText);
-        THROW_HW_ERROR(Error) << "Cannot stop acquisition.";
-    }
-
-    // release the wait handle
-    releaseWaitHandle( m_wait_handle );        
-
-    // Release the capture frame
-    err = dcambuf_release( m_cam->m_camera_handle );
-
-    if( failed(err) )
-    {
-        setStatus(CameraThread::Fault);
-        std::string errorText = static_manage_error( m_cam, deb, "Unable to free capture frame", err, "dcambuf_release");
-        REPORT_EVENT(errorText);
-        THROW_HW_ERROR(Error) << "Unable to free capture frame";
-    }
-    else
-    {
-        DEB_TRACE() << "dcambuf_release success.";
-    }
-
-    DEB_ALWAYS() << g_trace_line_separator.c_str();
-    DEB_ALWAYS() << "Total time (s): " << (T1 - T0);
-    DEB_ALWAYS() << "FPS           : " << int(m_cam->m_image_number / (T1 - T0) );
-    DEB_ALWAYS() << "Lost frames   : " << m_cam->m_lost_frames_count; 
-    DEB_ALWAYS() << g_trace_line_separator.c_str();
-
-    setStatus(CameraThread::Ready);
-    DEB_TRACE() << "CameraThread::execStartAcq - END";
-}
-
-//-----------------------------------------------------------------------------
-// Copy the given frames to the buffer manager
-//-----------------------------------------------------------------------------
-bool Camera::CameraThread::copyFrames(const int        index_frame_begin, ///< [in] index of the frame where to begin copy
-                                      const int        nb_frames_count, ///< [in] number of frames to copy
-                                      StdBufferCbMgr & buffer_mgr ) ///< [in] buffer manager object
-{
-    DEB_MEMBER_FUNCT();
-    
-    DEB_TRACE() << "copyFrames(" << index_frame_begin << ", nb:" << nb_frames_count << ")";
-
-    DCAMERR  err         ;
-    FrameDim frame_dim   = buffer_mgr.getFrameDim();
-    Size     frame_size  = frame_dim.getSize     ();
-    int      height      = frame_size.getHeight  ();
-    int      memSize     = frame_dim.getMemSize  ();
-    bool     CopySuccess = false                   ;
-    int      iFrameIndex = index_frame_begin             ; // Index of frame in the DCAM cycling buffer
-
-    for  (int cptFrame = 1 ; cptFrame <= nb_frames_count ; cptFrame++)
-    {
-        void     * dst         = buffer_mgr.getFrameBufferPtr(m_cam->m_image_number);
-        void     * src         ;
-        long int   sRowbytes   ;
-        bool       bImageCopied;
-
-        // prepare frame stucture
-        DCAMBUF_FRAME bufframe;
-        memset( &bufframe, 0, sizeof(bufframe) );
-        bufframe.size    = sizeof(bufframe);
-        bufframe.iFrame    = iFrameIndex     ;
-
-        // access image
-        err = dcambuf_lockframe( m_cam->m_camera_handle, &bufframe );
-
-        if( failed(err) )
-        {
-            bImageCopied = false;
-            setStatus(CameraThread::Fault);
-
-            std::string errorText = static_manage_error( m_cam, deb, "Unable to lock frame data", err, "dcambuf_lockframe");
-            REPORT_EVENT(errorText);
-            THROW_HW_ERROR(Error) << "Unable to lock frame data";
-        }
-        else
-        {
-            sRowbytes = bufframe.rowbytes;
-            src       = bufframe.buf     ;
-
-            if(sRowbytes * height != memSize)
-            {
-                bImageCopied = false;
-                static_manage_trace( m_cam, deb, "Incoherent sizes during frame copy process", DCAMERR_NONE,
-                                     "copyFrames", "source size %d, dest size %d", memSize, sRowbytes * height);
-            }
-            else
-            {
-                memcpy( dst, src, sRowbytes * height );
-                bImageCopied = true;
-
-            #ifdef HAMAMATSU_CAMERA_DEBUG_ACQUISITION
-                DEB_TRACE() << "Acquired (m_image_number:" << m_cam->m_image_number << ")"
-                            << " (frame_index:"            << iFrameIndex           << ")" 
-                            << " (rowbytes:"               << sRowbytes             << ")"
-                            << " (height:"                 << height                << ")";
-            #endif
-            }
-        }
-
-        if (!bImageCopied)
-        {
-            setStatus(CameraThread::Fault);
-            CopySuccess = false;
-
-            std::string errorText = static_manage_error( m_cam, deb, "Cannot get image.", DCAMERR_NONE, "copyFrames");
-            REPORT_EVENT(errorText);
-            THROW_HW_ERROR(Error) << "Cannot get image.";
-            break;
-        }
-        else
-        {
-            HwFrameInfoType frame_info;
-            frame_info.acq_frame_nb = m_cam->m_image_number;        
-
-            // Make the new frame available
-            if ( (0==m_cam->m_nb_frames) || (m_cam->m_image_number < m_cam->m_nb_frames) )
-            {
-                CopySuccess = buffer_mgr.newFrameReady(frame_info);
-                ++m_cam->m_image_number;
-            }
-
-            // Done capturing (SNAP)
-            if ( (m_cam->m_image_number == m_cam->m_nb_frames) && (0!=m_cam->m_nb_frames))
-            {
-                DEB_TRACE() << "All images captured.";
-                break;
-            }
-        }
-
-        iFrameIndex = (iFrameIndex+1) % m_cam->m_frame_buffer_size;
-    }
-
-    DEB_TRACE() << DEB_VAR1(CopySuccess);
-    return CopySuccess;
-}
-
-//-----------------------------------------------------------------------------
-/// Return the current number of views for this camera
-//-----------------------------------------------------------------------------
-int Camera::getNumberofViews(void)
-{
-    DEB_MEMBER_FUNCT();
-
-    DCAMERR err   ;
-    int32   nView = 0  ;
-    double  v     = 0.0;
-
-    err = dcamprop_getvalue( m_camera_handle, DCAM_IDPROP_NUMBEROF_VIEW, &v );
-    if( failed(err) )
-    {
-        manage_trace( deb, "Unable to retrieve the number of possible W-VIEW", err, "dcamprop_getvalue - DCAM_IDPROP_NUMBEROF_VIEW");
-    }
-    else    
-    {
-        nView = static_cast<int32>(v);
-    }
-
-    DEB_TRACE() << DEB_VAR1(nView);
-
-    return  nView;
-}
-
-//-----------------------------------------------------------------------------
-/// Return the maximum number of views for this camera
-//-----------------------------------------------------------------------------
-int Camera::getMaxNumberofViews(void)
-{
-    DEB_MEMBER_FUNCT();
-
-    FeatureInfos feature_obj;
-    int32        nView     = 0;
-
-    if( !dcamex_getfeatureinq( m_camera_handle, "DCAM_IDPROP_NUMBEROF_VIEW", DCAM_IDPROP_NUMBEROF_VIEW, feature_obj ) )
-    {
-        manage_trace( deb, "Failed to get number of view");
-    }
-    else
-    {
-        DEB_TRACE() << g_trace_line_separator.c_str();
-        feature_obj.traceGeneralInformations();
-
-        nView = static_cast<int32>(feature_obj.m_max);
-    }
-
-    DEB_TRACE() << DEB_VAR1(nView);
-
-    return  nView;
-}
-
-//-----------------------------------------------------------------------------
-/// Set the W-VIEW mode
-//-----------------------------------------------------------------------------
-void Camera::setViewMode(bool in_view_mode_activated, ///< [in] view mode activation or not
-                         int  in_views_number      ) ///< [in] number of views if view mode activated
-{
-    DEB_MEMBER_FUNCT();
-    DEB_PARAM() << DEB_VAR2(in_view_mode_activated, in_views_number);
-
-    DCAMERR  err;
-
-    if(in_view_mode_activated)
-    {
-        if(m_max_views > 1)
-        {
-            // checking if the W-View mode is possible for this camera
-            if( m_max_views < in_views_number )
-            {
-                manage_error( deb, "Unable to activate W-VIEW mode", DCAMERR_NONE, NULL, "max views number %d, needed %d", m_max_views, in_views_number);
-                THROW_HW_ERROR(Error) << "Unable to activate W-VIEW mode";
-            }
-
-            // set split view mode
-            err = dcamprop_setvalue( m_camera_handle, DCAM_IDPROP_SENSORMODE, static_cast<double>(DCAMPROP_SENSORMODE__SPLITVIEW) );
-
-            if( failed(err) )
-            {
-                manage_error( deb, "Unable to activate W-VIEW mode", err, 
-                                   "dcamprop_setvalue", "DCAM_IDPROP_SENSORMODE - DCAMPROP_SENSORMODE__SPLITVIEW");
-                THROW_HW_ERROR(Error) << "Unable to activate W-VIEW mode";
-            }
-
-            m_view_mode_enabled = true          ; // W-View mode with splitting image
-            m_view_number      = in_views_number; // number of W-Views
-
-            manage_trace( deb, "W-VIEW mode activated", DCAMERR_NONE, NULL, "views number %d", in_views_number);
-        }
-        else
-        // W-View is not supported for this camera
-        {
-            manage_error( deb, "Cannot set the W-View mode - This camera does not support the W-View mode.", DCAMERR_NONE);
-            THROW_HW_ERROR(Error) << "Cannot set the W-View mode - This camera does not support the W-View mode.";
-        }
-    }
-    else
-    // unactivated
-    {
-        // set area mode
-        err = dcamprop_setvalue( m_camera_handle, DCAM_IDPROP_SENSORMODE, static_cast<double>(DCAMPROP_SENSORMODE__AREA) );
-
-        if( failed(err) )
-        {
-            manage_error( deb, "Unable to activate AREA mode", err, 
-                               "dcamprop_setvalue", "DCAM_IDPROP_SENSORMODE - DCAMPROP_SENSORMODE__AREA");
-            THROW_HW_ERROR(Error) << "Unable to activate AREA mode";
-        }
-
-        // if view mode was activated, we rewrite the exposure time
-        if (m_view_mode_enabled)
-        {
-            setExpTime(m_exp_time); // rewrite the value in the camera
-        }
-
-        m_view_mode_enabled = false; // W-View mode with splitting image
-        m_view_number      = 0    ; // number of W-Views
-
-        manage_trace( deb, "W-VIEW mode unactivated");
-    }
-}
-
-//-----------------------------------------------------------------------------
-/// Set the W-VIEW mode
-//-----------------------------------------------------------------------------
-void Camera::setViewMode(bool flag)
-{
-    DEB_MEMBER_FUNCT();
-    DEB_PARAM() << DEB_VAR1(flag);
-
-    setViewMode(flag, 2); // 2 views max for ORCA
-}
-
-//-----------------------------------------------------------------------------
-/// Get the W-VIEW mode
-//-----------------------------------------------------------------------------
-void Camera::getViewMode(bool& flag)
-{
-    DEB_MEMBER_FUNCT();
-
-    if(getStatus() == CameraThread::Ready)
-    {
-        double  sensor_mode;
-        DCAMERR err        ;
-
-        err = dcamprop_getvalue( m_camera_handle, DCAM_IDPROP_SENSORMODE, &sensor_mode);
-
-        if( failed(err) )
-        {
-            manage_error( deb, "Cannot get sensor mode", err, 
-                          "dcamprop_getvalue", "IDPROP=DCAM_IDPROP_SENSORMODE");
-            THROW_HW_ERROR(Error) << "Cannot get sensor mode";
-        }
-
-        flag = (static_cast<int>(sensor_mode) == DCAMPROP_SENSORMODE__SPLITVIEW);
-    }
-    else
-    // do not call the sdk functions during acquisition
-    {
-        flag = m_view_mode_enabled;
-    }
-}
-
-//-----------------------------------------------------------------------------
-/// Set the new exposure time for a view
-//-----------------------------------------------------------------------------
-void Camera::setViewExpTime(int    view_index, ///< [in] view index [0...m_max_views[
-                            double exp_time  ) ///< [in] exposure time to set
-{
-    DEB_MEMBER_FUNCT();
-    DEB_PARAM() << DEB_VAR2(view_index, exp_time);
-
-    DCAMERR err;
-
-    // W-View is not supported for this camera
-    if(m_max_views < 2)
-    {
-        manage_error( deb, "Cannot set view exposure time - This camera does not support the W-View mode.", DCAMERR_NONE);
-        THROW_HW_ERROR(Error) << "Cannot set view exposure time - This camera does not support the W-View mode.";
-    }
-    else
-    if(view_index < m_max_views)
-    {
-        // Changing a View exposure time is not allowed if W-VIEW mode is not activated but we keep the value
-        if(!m_view_mode_enabled)
-        {
-            manage_error( deb, "Cannot change W-View exposure time when W-VIEW mode is unactivated!", DCAMERR_NONE, "setViewExpTime");
-        }
-        else
-        {
-            // set the exposure time
-            err = dcamprop_setvalue( m_camera_handle, DCAM_IDPROP_VIEW_((view_index + 1), DCAM_IDPROP_EXPOSURETIME), exp_time);
-
-            if( failed(err) )
-            {
-                manage_error( deb, "Cannot set view exposure time", err, 
-                              "dcamprop_setvalue", "IDPROP=DCAM_IDPROP_EXPOSURETIME, VIEW INDEX=%d, VALUE=%lf", view_index, exp_time);
-                THROW_HW_ERROR(Error) << "Cannot set view exposure time";
-            }
-
-            double temp_exp_time;
-            getViewExpTime(view_index, temp_exp_time);
-            manage_trace( deb, "Changed View Exposure time", DCAMERR_NONE, NULL, "views index %d, exp:%lf >> real:%lf", view_index, exp_time, temp_exp_time);
-        }
-
-        m_view_exp_time[view_index] = exp_time;
-    }
-    else
-    {
-        manage_error( deb, "Cannot set view exposure time", DCAMERR_NONE, 
-                      "", "VIEW INDEX=%d, MAX VIEWS=%d", view_index, m_max_views);
-        THROW_HW_ERROR(Error) << "Cannot set view exposure time";
-    }
-}
-
-//-----------------------------------------------------------------------------
-/// Get the current exposure time for a view
-//-----------------------------------------------------------------------------
-void Camera::getViewExpTime(int      view_index, ///< [in] view index [0...m_max_views[
-                            double & exp_time  ) ///< [out] current exposure time
-{
-    DEB_MEMBER_FUNCT();
-    DEB_PARAM() << DEB_VAR1(view_index);
-
-    DCAMERR err;
-
-    // W-View is not supported for this camera
-    if(m_max_views < 2)
-    {
-        exp_time = m_exp_time;
-    }
-    else
-    if(view_index < m_max_views)
-    {
-        double exposure;
-
-        // if W-VIEW mode is not activated we cannot retrieve the current value 
-        if(!m_view_mode_enabled)
-        {
-            exposure = m_view_exp_time[view_index];
-        }
-        else
-        if(getStatus() == CameraThread::Ready)
-        {
-            err = dcamprop_getvalue( m_camera_handle, DCAM_IDPROP_VIEW_((view_index + 1), DCAM_IDPROP_EXPOSURETIME), &exposure);
-
-            if( failed(err) )
-            {
-                manage_error( deb, "Cannot get view exposure time", err, 
-                              "dcamprop_getvalue", "IDPROP=DCAM_IDPROP_EXPOSURETIME, VIEW INDEX=%d", view_index);
-                THROW_HW_ERROR(Error) << "Cannot get view exposure time";
-            }
-        }
-        else
-        // do not call the sdk functions during acquisition
-        {
-            exposure = m_view_exp_time[view_index];
-        }
-
-        exp_time = exposure;
-    }
-    else
-    {
-        manage_error( deb, "Cannot get view exposure time", DCAMERR_NONE, 
-                      "", "VIEW INDEX=%d, MAX VIEWS=%d", view_index, m_max_views);
-        THROW_HW_ERROR(Error) << "Cannot get view exposure time";
-    }
-}
-
-//-----------------------------------------------------------------------------
-/// Get the minimum exposure time of all views
-//-----------------------------------------------------------------------------
-void Camera::getMinViewExpTime(double& exp_time) ///< [out] current exposure time
-{
-    DEB_MEMBER_FUNCT();
-
-    // the exposure is the minimum of the views'exposure values
-    int    view_index   = 0   ;
-    double exposure     = -1.0; // we search the minimum value - this is the not set value
-    double view_exposure; 
-
-    if(m_max_views > 1)
-    {
-        while(view_index < m_max_views)
-        {
-            getViewExpTime(view_index, view_exposure);
-            
-            if((exposure == -1.0) || (view_exposure < exposure))
-                exposure = view_exposure; // sets the new minimum
-
-            view_index++;
-        }
-    }
-
-    exp_time = exposure;
-}
-
-//-----------------------------------------------------------------------------
-/// Set the new exposure time for the first view
-//-----------------------------------------------------------------------------
-void Camera::setViewExpTime1(double exp_time ) ///< [in] exposure time to set
-{
-    setViewExpTime(0, exp_time );
-}
-
-//-----------------------------------------------------------------------------
-/// Set the new exposure time for the second view
-//-----------------------------------------------------------------------------
-void Camera::setViewExpTime2(double exp_time ) ///< [in] exposure time to set
-{
-    setViewExpTime(1, exp_time );
-}
-
-//-----------------------------------------------------------------------------
-/// Get the current exposure time for the first view
-//-----------------------------------------------------------------------------
-void Camera::getViewExpTime1(double & exp_time ) ///< [out] current exposure time
-{
-    getViewExpTime(0, exp_time );
-}
-
-//-----------------------------------------------------------------------------
-/// Get the current exposure time for the second view
-//-----------------------------------------------------------------------------
-void Camera::getViewExpTime2(double & exp_time ) ///< [out] current exposure time
-{
-    getViewExpTime(1, exp_time );
-}
-
-//-----------------------------------------------------------------------------
-/// Set the blank mode of the Sync-readout trigger
-//-----------------------------------------------------------------------------
-void Camera::setSyncReadoutBlankMode(enum SyncReadOut_BlankMode in_sync_read_out_mode) ///< [in] type of sync-readout trigger's blank
-{
-    DEB_MEMBER_FUNCT();
-    DEB_PARAM() << DEB_VAR1(in_sync_read_out_mode);
-
-    DCAMERR  err ;
-    int      mode;
-
-    if(in_sync_read_out_mode == SyncReadOut_BlankMode_Standard)
-    {
-        mode = DCAMPROP_SYNCREADOUT_SYSTEMBLANK__STANDARD;
-    }
-    else
-    if(in_sync_read_out_mode == SyncReadOut_BlankMode_Minimum)
-    {
-        mode = DCAMPROP_SYNCREADOUT_SYSTEMBLANK__MINIMUM;
-    }
-    else
-    {
-        manage_error( deb, "Unable to set the SyncReadout blank mode", DCAMERR_NONE, 
-                           "", "in_sync_read_out_mode is unknown %d", static_cast<int>(in_sync_read_out_mode));
-        THROW_HW_ERROR(Error) << "Unable to set the SyncReadout blank mode";
-    }
-
-    // set the mode
-    err = dcamprop_setvalue( m_camera_handle, DCAM_IDPROP_SYNCREADOUT_SYSTEMBLANK, static_cast<double>(mode) );
-
-    if( failed(err) )
-    {
-        if((err == DCAMERR_INVALIDPROPERTYID)||(err == DCAMERR_NOTSUPPORT))
-        {
-            manage_trace( deb, "Unable to set the SyncReadout blank mode", err, 
-                               "dcamprop_setvalue", "DCAM_IDPROP_SYNCREADOUT_SYSTEMBLANK %d", mode);
-        }
-        else
-        {
-            manage_error( deb, "Unable to set the SyncReadout blank mode", err, 
-                               "dcamprop_setvalue", "DCAM_IDPROP_SYNCREADOUT_SYSTEMBLANK %d", mode);
-            THROW_HW_ERROR(Error) << "Unable to set the SyncReadout blank mode";
-        }
-    }
-}
-
-//-----------------------------------------------------------------------------
-/// Checking the ROI properties (min, max, step...)
-//-----------------------------------------------------------------------------
-void Camera::checkingROIproperties(void)
-{
-    DEB_MEMBER_FUNCT();
-
-    // Checking ROI properties
-    DEB_TRACE() << g_trace_line_separator.c_str();
-    traceFeatureGeneralInformations(m_camera_handle, "DCAM_IDPROP_SUBARRAYHPOS" , DCAM_IDPROP_SUBARRAYHPOS , NULL );
-    DEB_TRACE() << g_trace_line_separator.c_str();
-    traceFeatureGeneralInformations(m_camera_handle, "DCAM_IDPROP_SUBARRAYVPOS" , DCAM_IDPROP_SUBARRAYVPOS , NULL );
-    DEB_TRACE() << g_trace_line_separator.c_str();
-    traceFeatureGeneralInformations(m_camera_handle, "DCAM_IDPROP_SUBARRAYHSIZE", DCAM_IDPROP_SUBARRAYHSIZE, NULL );
-    DEB_TRACE() << g_trace_line_separator.c_str();
-    traceFeatureGeneralInformations(m_camera_handle, "DCAM_IDPROP_SUBARRAYVSIZE", DCAM_IDPROP_SUBARRAYVSIZE, NULL );
-
-    DEB_TRACE() << g_trace_line_separator.c_str();
-    traceFeatureGeneralInformations(m_camera_handle, "DCAM_IDPROP_SUBARRAYHPOS VIEW1" , DCAM_IDPROP_VIEW_(1, DCAM_IDPROP_SUBARRAYHPOS ), NULL );
-    DEB_TRACE() << g_trace_line_separator.c_str();
-    traceFeatureGeneralInformations(m_camera_handle, "DCAM_IDPROP_SUBARRAYVPOS VIEW1" , DCAM_IDPROP_VIEW_(1, DCAM_IDPROP_SUBARRAYVPOS ), NULL );
-    DEB_TRACE() << g_trace_line_separator.c_str();
-    traceFeatureGeneralInformations(m_camera_handle, "DCAM_IDPROP_SUBARRAYHSIZE VIEW1", DCAM_IDPROP_VIEW_(1, DCAM_IDPROP_SUBARRAYHSIZE), NULL );
-    DEB_TRACE() << g_trace_line_separator.c_str();
-    traceFeatureGeneralInformations(m_camera_handle, "DCAM_IDPROP_SUBARRAYVSIZE VIEW1", DCAM_IDPROP_VIEW_(1, DCAM_IDPROP_SUBARRAYVSIZE), NULL );
-
-    DEB_TRACE() << g_trace_line_separator.c_str();
-    traceFeatureGeneralInformations(m_camera_handle, "DCAM_IDPROP_SUBARRAYHPOS VIEW2" , DCAM_IDPROP_VIEW_(2, DCAM_IDPROP_SUBARRAYHPOS ), NULL );
-    DEB_TRACE() << g_trace_line_separator.c_str();
-    traceFeatureGeneralInformations(m_camera_handle, "DCAM_IDPROP_SUBARRAYVPOS VIEW2" , DCAM_IDPROP_VIEW_(2, DCAM_IDPROP_SUBARRAYVPOS ), NULL );
-    DEB_TRACE() << g_trace_line_separator.c_str();
-    traceFeatureGeneralInformations(m_camera_handle, "DCAM_IDPROP_SUBARRAYHSIZE VIEW2", DCAM_IDPROP_VIEW_(2, DCAM_IDPROP_SUBARRAYHSIZE), NULL );
-    DEB_TRACE() << g_trace_line_separator.c_str();
-    traceFeatureGeneralInformations(m_camera_handle, "DCAM_IDPROP_SUBARRAYVSIZE VIEW2", DCAM_IDPROP_VIEW_(2, DCAM_IDPROP_SUBARRAYVSIZE), NULL );
-}
-
-//-----------------------------------------------------------------------------
-/// Return the sensor temperature support by the current detector
-//-----------------------------------------------------------------------------
-bool Camera::isSensorTemperatureSupported(void)
-{
-    DEB_MEMBER_FUNCT();
-
-    DCAMERR err;
-    bool    supported;
-    double  temperature = 0.0;
-    
-    err = dcamprop_getvalue( m_camera_handle, DCAM_IDPROP_SENSORTEMPERATURE, &temperature );
-    
-    if( failed(err) )
-    {
-        if((err == DCAMERR_INVALIDPROPERTYID)||(err == DCAMERR_NOTSUPPORT))
-        {
-            supported = false;
-        }
-        else
-        {
-            manage_trace( deb, "Unable to retrieve the sensor temperature", err, "dcamprop_getvalue - DCAM_IDPROP_SENSORTEMPERATURE");
-            THROW_HW_ERROR(Error) << "Unable to retrieve the sensor temperature";
-        }
-    }    
-    else
-    {
-        supported = true;
-    }
-
-    return supported;
-}
-
-//-----------------------------------------------------------------------------
-/// Return the current sensor temperature
-//-----------------------------------------------------------------------------
-double Camera::getSensorTemperature(void)
-{
-    DEB_MEMBER_FUNCT();
-
-    DCAMERR err;
-    double  temperature = 0.0;
-    
-    err = dcamprop_getvalue( m_camera_handle, DCAM_IDPROP_SENSORTEMPERATURE, &temperature );
-    
-    if( failed(err) )
-    {
-        manage_trace( deb, "Unable to retrieve the sensor temperature", err, "dcamprop_getvalue - DCAM_IDPROP_SENSORTEMPERATURE");
-
-        if((err != DCAMERR_INVALIDPROPERTYID)&&(err != DCAMERR_NOTSUPPORT))
-        {
-            THROW_HW_ERROR(Error) << "Unable to retrieve the sensor temperature";
-        }
-    }    
-    else
-    {
-        DEB_TRACE() << DEB_VAR1(temperature);
-    }
-    
-    return temperature;
-}
-
-//=============================================================================
-// COOLER MODE
-//=============================================================================
-//-----------------------------------------------------------------------------
-/// Return the cooler mode support by the current detector
-//-----------------------------------------------------------------------------
-bool Camera::isCoolerModeSupported(void)
-{
-    return !(getCoolerMode() == Cooler_Mode::Cooler_Mode_Not_Supported);
-}
-
-//-----------------------------------------------------------------------------
-/// Return the current cooler mode
-//-----------------------------------------------------------------------------
-enum Camera::Cooler_Mode Camera::getCoolerMode(void)
-{
-    DEB_MEMBER_FUNCT();
-
-    enum Cooler_Mode result = Cooler_Mode::Cooler_Mode_Not_Supported;
-
-    DCAMERR err ;
-    double  temp;
-    
-    err = dcamprop_getvalue( m_camera_handle, DCAM_IDPROP_SENSORCOOLER, &temp );
-    
-    if( failed(err) )
-    {
-        manage_trace( deb, "Unable to retrieve the sensor cooler", err, "dcamprop_getvalue - DCAM_IDPROP_SENSORCOOLER");
-
-        if((err != DCAMERR_INVALIDPROPERTYID)&&(err != DCAMERR_NOTSUPPORT))
-        {
-            THROW_HW_ERROR(Error) << "Unable to retrieve the sensor cooler";
-        }
-    }    
-    else
-    {
-        int32 nMode = static_cast<int32>(temp);
-
-        DEB_TRACE() << DEB_VAR1(nMode);
-
-        switch (nMode)
-        {
-            case DCAMPROP_SENSORCOOLER__OFF: result = Cooler_Mode::Cooler_Mode_Off; break;
-            case DCAMPROP_SENSORCOOLER__ON : result = Cooler_Mode::Cooler_Mode_On ; break;
-            case DCAMPROP_SENSORCOOLER__MAX: result = Cooler_Mode::Cooler_Mode_Max; break;
-            default: break; // result will be Sensor_Cooler_Not_Supported
-        }
-    }
-    
-    return result;
-}
-
-//-----------------------------------------------------------------------------
-// Get the cooler mode label.
-//-----------------------------------------------------------------------------
-std::string Camera::getCoolerModeLabel(void)
-{
-    return getCoolerModeLabelFromMode(getCoolerMode());
-}
-
-//-----------------------------------------------------------------------------
-// Get a cooler mode label from a mode.
-//-----------------------------------------------------------------------------
-std::string Camera::getCoolerModeLabelFromMode(enum Camera::Cooler_Mode in_cooler_mode)
-{
-    std::string label = "";
-
-    switch (in_cooler_mode)
-    {
-        case Camera::Cooler_Mode_Off          : label = SENSOR_COOLER_OFF          ; break;
-        case Camera::Cooler_Mode_On           : label = SENSOR_COOLER_ON           ; break;
-        case Camera::Cooler_Mode_Max          : label = SENSOR_COOLER_MAX          ; break;
-        case Camera::Cooler_Mode_Not_Supported: label = SENSOR_COOLER_NOT_SUPPORTED; break;
-        default: break;
-    }
-
-    return label;
-}
-
-//=============================================================================
-// TEMPERATURE STATUS
-//=============================================================================
-//-----------------------------------------------------------------------------
-/// Return the temperature status support by the current detector
-//-----------------------------------------------------------------------------
-bool Camera::isTemperatureStatusSupported(void)
-{
-    return !(getTemperatureStatus() == Temperature_Status::Temperature_Status_Not_Supported);
-}
-
-//-----------------------------------------------------------------------------
-/// Return the current temperature status
-//-----------------------------------------------------------------------------
-enum Camera::Temperature_Status Camera::getTemperatureStatus(void)
-{
-    DEB_MEMBER_FUNCT();
-
-    enum Temperature_Status result = Temperature_Status::Temperature_Status_Not_Supported;
-
-    DCAMERR err ;
-    double  temp;
-    
-    err = dcamprop_getvalue( m_camera_handle, DCAM_IDPROP_SENSORTEMPERATURE_STATUS, &temp );
-    
-    if( failed(err) )
-    {
-        manage_trace( deb, "Unable to retrieve the temperature status", err, "dcamprop_getvalue - DCAM_IDPROP_SENSORTEMPERATURE_STATUS");
-
-        if((err != DCAMERR_INVALIDPROPERTYID)&&(err != DCAMERR_NOTSUPPORT))
-        {
-            THROW_HW_ERROR(Error) << "Unable to retrieve the temperature status";
-        }
-    }    
-    else
-    {
-        int32 nMode = static_cast<int32>(temp);
-
-        DEB_TRACE() << DEB_VAR1(nMode);
-
-        switch (nMode)
-        {
-            case DCAMPROP_SENSORTEMPERATURE_STATUS__NORMAL    : result = Temperature_Status::Temperature_Status_Normal    ; break;
-            case DCAMPROP_SENSORTEMPERATURE_STATUS__WARNING   : result = Temperature_Status::Temperature_Status_Warning   ; break;
-            case DCAMPROP_SENSORTEMPERATURE_STATUS__PROTECTION: result = Temperature_Status::Temperature_Status_Protection; break;
-            default: break; // result will be Temperature_Status_Not_Supported
-        }
-    }
-    
-    return result;
-}
-
-//-----------------------------------------------------------------------------
-// Get a temperature status label from the status.
-//-----------------------------------------------------------------------------
-std::string Camera::getTemperatureStatusLabelFromStatus(enum Camera::Temperature_Status in_temperature_status)
-{
-    std::string label = "";
-
-    switch (in_temperature_status)
-    {
-        case Camera::Temperature_Status_Not_Supported : label = TEMPERATURE_STATUS_NOT_SUPPORTED; break;
-        case Camera::Temperature_Status_Normal        : label = TEMPERATURE_STATUS_NORMAL       ; break;
-        case Camera::Temperature_Status_Warning       : label = TEMPERATURE_STATUS_WARNING      ; break;
-        case Camera::Temperature_Status_Protection    : label = TEMPERATURE_STATUS_PROTECTION   ; break;
-        default: break;
-    }
-
-    return label;
-}
-
-//-----------------------------------------------------------------------------
-// Get the temperature status label.
-//-----------------------------------------------------------------------------
-std::string Camera::getTemperatureStatusLabel(void)
-{
-    return getTemperatureStatusLabelFromStatus(getTemperatureStatus());
-}
-
-//=============================================================================
-// COOLER STATUS
-//=============================================================================
-//-----------------------------------------------------------------------------
-// Get a cooler status label from a status.
-//-----------------------------------------------------------------------------
-std::string Camera::getCoolerStatusLabelFromStatus(enum Camera::Cooler_Status in_cooler_status)
-{
-    std::string label = "";
-
-    switch (in_cooler_status)
-    {
-        case Camera::Cooler_Status_Not_Supported : label = COOLER_STATUS_NOT_SUPPORTED; break;
-        case Camera::Cooler_Status_Error4        : label = COOLER_STATUS_ERROR4       ; break;
-        case Camera::Cooler_Status_Error3        : label = COOLER_STATUS_ERROR3       ; break;
-        case Camera::Cooler_Status_Error2        : label = COOLER_STATUS_ERROR2       ; break;
-        case Camera::Cooler_Status_Error1        : label = COOLER_STATUS_ERROR1       ; break;
-        case Camera::Cooler_Status_None          : label = COOLER_STATUS_NONE         ; break;
-        case Camera::Cooler_Status_Off           : label = COOLER_STATUS_OFF          ; break;
-        case Camera::Cooler_Status_Ready         : label = COOLER_STATUS_READY        ; break;
-        case Camera::Cooler_Status_Busy          : label = COOLER_STATUS_BUSY         ; break;
-        case Camera::Cooler_Status_Always        : label = COOLER_STATUS_ALWAYS       ; break;
-        case Camera::Cooler_Status_Warning       : label = COOLER_STATUS_WARNING      ; break;
-
-        default: break;
-    }
-
-    return label;
-}
-
-//-----------------------------------------------------------------------------
-/// Return the cooler status support by the current detector
-//-----------------------------------------------------------------------------
-bool Camera::isCoolerStatusSupported(void)
-{
-    return !(getCoolerStatus() == Cooler_Status::Cooler_Status_Not_Supported);
-}
-
-//-----------------------------------------------------------------------------
-/// Return the current cooler status
-//-----------------------------------------------------------------------------
-enum Camera::Cooler_Status Camera::getCoolerStatus(void)
-{
-    DEB_MEMBER_FUNCT();
-
-    enum Cooler_Status result = Cooler_Status::Cooler_Status_Not_Supported;
-
-    DCAMERR err ;
-    double  temp;
-    
-    err = dcamprop_getvalue( m_camera_handle, DCAM_IDPROP_SENSORCOOLERSTATUS, &temp );
-    
-    if( failed(err) )
-    {
-        manage_trace( deb, "Unable to retrieve the cooler status", err, "dcamprop_getvalue - DCAM_IDPROP_SENSORCOOLERSTATUS");
-
-        if((err != DCAMERR_INVALIDPROPERTYID)&&(err != DCAMERR_NOTSUPPORT))
-        {
-            THROW_HW_ERROR(Error) << "Unable to retrieve the cooler status";
-        }
-    }    
-    else
-    {
-        int32 nMode = static_cast<int32>(temp);
-
-        DEB_TRACE() << DEB_VAR1(nMode);
-
-        switch (nMode)
-        {
-            case DCAMPROP_SENSORCOOLERSTATUS__ERROR4 : result = Cooler_Status::Cooler_Status_Error4 ; break;
-            case DCAMPROP_SENSORCOOLERSTATUS__ERROR3 : result = Cooler_Status::Cooler_Status_Error3 ; break;
-            case DCAMPROP_SENSORCOOLERSTATUS__ERROR2 : result = Cooler_Status::Cooler_Status_Error2 ; break;
-            case DCAMPROP_SENSORCOOLERSTATUS__ERROR1 : result = Cooler_Status::Cooler_Status_Error1 ; break;
-            case DCAMPROP_SENSORCOOLERSTATUS__NONE   : result = Cooler_Status::Cooler_Status_None   ; break;
-            case DCAMPROP_SENSORCOOLERSTATUS__OFF    : result = Cooler_Status::Cooler_Status_Off    ; break;
-            case DCAMPROP_SENSORCOOLERSTATUS__READY  : result = Cooler_Status::Cooler_Status_Ready  ; break;
-            case DCAMPROP_SENSORCOOLERSTATUS__BUSY   : result = Cooler_Status::Cooler_Status_Busy   ; break;
-            case DCAMPROP_SENSORCOOLERSTATUS__ALWAYS : result = Cooler_Status::Cooler_Status_Always ; break;
-            case DCAMPROP_SENSORCOOLERSTATUS__WARNING: result = Cooler_Status::Cooler_Status_Warning; break;
-            default: break; // result will be Cooler_Status_Not_Supported
-        }
-    }
-    
-    return result;
-}
-
-//-----------------------------------------------------------------------------
-// Get the cooler status label.
-//-----------------------------------------------------------------------------
-std::string Camera::getCoolerStatusLabel(void)
-{
-    return getCoolerStatusLabelFromStatus(getCoolerStatus());
-}
-
-//=============================================================================
-// HIGH DYNAMIC RANGE
-//=============================================================================
-//-----------------------------------------------------------------------------
-/// Return the high dynamic range support by the current detector
-//-----------------------------------------------------------------------------
-bool Camera::isHighDynamicRangeSupported(void)
-{
-    DEB_MEMBER_FUNCT();
-
-    DCAMERR err;
-    bool    supported;
-    double  temp;
-    
-    err = dcamprop_getvalue( m_camera_handle, DCAM_IDPROP_HIGHDYNAMICRANGE_MODE, &temp );
-    
-    if( failed(err) )
-    {
-        if((err == DCAMERR_INVALIDPROPERTYID)||(err == DCAMERR_NOTSUPPORT))
-        {
-            supported = false;
-        }
-        else
-        {
-            manage_trace( deb, "Unable to retrieve the high dynamic range mode", err, "dcamprop_getvalue - DCAM_IDPROP_HIGHDYNAMICRANGE_MODE");
-            THROW_HW_ERROR(Error) << "Unable to retrieve the high dynamic range mode";
-        }
-    }    
-    else
-    {
-        supported = true;
-    }
-
-    return supported;
-}
-
-//-----------------------------------------------------------------------------
-/// get the current high dynamic range activation state
-//-----------------------------------------------------------------------------
-bool Camera::getHighDynamicRangeEnabled(void)
-{
-    DEB_MEMBER_FUNCT();
-
-    DCAMERR err;
-    double  temp;
-    bool    high_dynamic_range_mode = false;
-    
-    if(getStatus() == CameraThread::Ready)
-    {
-        err = dcamprop_getvalue( m_camera_handle, DCAM_IDPROP_HIGHDYNAMICRANGE_MODE, &temp );
-        
-        if( failed(err) )
-        {
-            manage_trace( deb, "Unable to retrieve the high dynamic range mode", err, "dcamprop_getvalue - DCAM_IDPROP_HIGHDYNAMICRANGE_MODE");
-
-            if((err != DCAMERR_INVALIDPROPERTYID)&&(err != DCAMERR_NOTSUPPORT))
-            {
-                THROW_HW_ERROR(Error) << "Unable to retrieve the high dynamic range mode";
-            }
-        }    
-        else
-        {
-            int high_dynamic_range = static_cast<int>(temp);
-
-            DEB_TRACE() << DEB_VAR1(high_dynamic_range);
-
-            if(high_dynamic_range == DCAMPROP_MODE__OFF) high_dynamic_range_mode = false;
-            else
-            if(high_dynamic_range == DCAMPROP_MODE__ON ) high_dynamic_range_mode = true ;
-            else
-            {
-                manage_trace( deb, "The read high dynamic range mode is incoherent!", err, "dcamprop_getvalue - DCAM_IDPROP_HIGHDYNAMICRANGE_MODE");
-            }
-        }
-    }
-    else
-    // do not call the sdk functions during acquisition
-    {
-        high_dynamic_range_mode = m_hdr_enabled;
-    }
-    
-    return high_dynamic_range_mode;
-}
-
-//-----------------------------------------------------------------------------
-/// set the current high dynamic range activation state
-//-----------------------------------------------------------------------------
-void Camera::setHighDynamicRangeEnabled(const bool & in_enabled)
-{
-    DEB_MEMBER_FUNCT();
-
-    DCAMERR err;
-
-    double temp = (in_enabled) ? static_cast<double>(DCAMPROP_MODE__ON) : static_cast<double>(DCAMPROP_MODE__OFF);
-
-    // set the value
-    err = dcamprop_setvalue( m_camera_handle, DCAM_IDPROP_HIGHDYNAMICRANGE_MODE, temp);
-
-    if( failed(err) )
-    {
-        manage_error( deb, "Cannot set high dynamic range mode", err, 
-                      "dcamprop_setvalue", "IDPROP=DCAM_IDPROP_HIGHDYNAMICRANGE_MODE, VALUE=%d", static_cast<int>(temp));
-        THROW_HW_ERROR(Error) << "Cannot set high dynamic range mode";
-    }
-
-    manage_trace( deb, "Changed high dynamic range mode", DCAMERR_NONE, NULL, "%s", ((in_enabled) ? "DCAMPROP_MODE__ON" : "DCAMPROP_MODE__OFF"));
-
-    // forcing the image pixel type to 16 bits
-    dcamex_setimagepixeltype( m_camera_handle, DCAM_PIXELTYPE_MONO16);
-
-    // keep the latest value
-    m_hdr_enabled = in_enabled;
-}
-
-//=============================================================================
-//-----------------------------------------------------
-// Return the event control object
-//-----------------------------------------------------
-HwEventCtrlObj* Camera::getEventCtrlObj()
-{
-    return &m_event_ctrl_obj;
-}
-
-//=============================================================================
-// OUTPUT TRIGGER KIND
-//=============================================================================
-//-----------------------------------------------------------------------------
-/// Return the output trigger kind of given channel by the current detector
-//-----------------------------------------------------------------------------
-enum Camera::Output_Trigger_Kind Camera::getOutputTriggerKind(int channel)
-{
-    DEB_MEMBER_FUNCT();
-
-    DEB_TRACE() << " Camera::Output_Trigger_Kind Camera::getOutputTriggerKind(int channel) : ..."; 
-
-    DCAMERR err;
-    double kindArraySize = 0;
-    enum Output_Trigger_Kind kind = Camera::Output_Trigger_Kind_Not_Supported;
-
-    // get property attribute that contains the Kind (that may be an array)
-    DCAMPROP_ATTR    basepropattr;
-    memset(&basepropattr, 0, sizeof(basepropattr));
-    basepropattr.cbSize = sizeof(basepropattr);
-    basepropattr.iProp = DCAM_IDPROP_OUTPUTTRIGGER_KIND;
-    err = dcamprop_getattr(m_camera_handle, &basepropattr);
-
-    if( failed(err) )
-    {
-        manage_trace( deb, "Unable to retrieve the output trigger kind attribute", err, "dcamprop_getattr - DCAM_IDPROP_OUTPUTTRIGGER_KIND");
-
-        if((err != DCAMERR_INVALIDPROPERTYID) && (err != DCAMERR_NOTSUPPORT))
-        {
-            THROW_HW_ERROR(Error) << "Unable to retrieve the output trigger kind attribute";
-        }
-    }    
-    else
-    {
-        //Get the ARRAYELEMENT size to ensure that the given channel is reachable
-        err = dcamprop_getvalue(m_camera_handle, basepropattr.iProp_NumberOfElement, &kindArraySize);
-        if (!failed(err) && channel < kindArraySize)
-        {
-            //Get the channel kind value
-            double tmp = 99;
-            err = dcamprop_getvalue(m_camera_handle, basepropattr.iProp + channel * basepropattr.iPropStep_Element, &tmp);
-
-            if(!failed(err))
-            {                
-                int32 value = static_cast<int32>(tmp);
-
-                switch(value) 
-                {
-                    case DCAMPROP_OUTPUTTRIGGER_KIND__LOW              : kind = Camera::Output_Trigger_Kind_Low             ; break;
-                    case DCAMPROP_OUTPUTTRIGGER_KIND__EXPOSURE         : kind = Camera::Output_Trigger_Kind_Global_Exposure ; break;
-                    case DCAMPROP_OUTPUTTRIGGER_KIND__PROGRAMABLE      : kind = Camera::Output_Trigger_Kind_Programmable    ; break;
-                    case DCAMPROP_OUTPUTTRIGGER_KIND__TRIGGERREADY     : kind = Camera::Output_Trigger_Kind_TriggerReady    ; break;
-                    case DCAMPROP_OUTPUTTRIGGER_KIND__HIGH             : kind = Camera::Output_Trigger_Kind_High            ; break;
-                    default: break; // result will be Output_Trigger_Kind_Not_Supported
-
-                }
-            } //else TODO
-        }
-    }
-    
-    return kind;
-}
-
-//=============================================================================
-// OUTPUT TRIGGER POLARITY
-//=============================================================================
-//-----------------------------------------------------------------------------
-/// Return the output trigger polarity of given channel by the current detector
-//-----------------------------------------------------------------------------
-enum Camera::Output_Trigger_Polarity Camera::getOutputTriggerPolarity(int channel)
-{
-    DEB_MEMBER_FUNCT();
-
-    DEB_TRACE() << "Camera::getOutputTriggerPolarity(int channel) : channel = " << channel;
-
-    DCAMERR err;
-    double polarityArraySize = 0;
-    enum Output_Trigger_Polarity polarity = Camera::Output_Trigger_Polarity_Not_Supported;
-
-    // get property attribute that contains the Polarity (that may be an array)
-    DCAMPROP_ATTR basepropattr;
-    memset(&basepropattr, 0, sizeof(basepropattr));
-    basepropattr.cbSize = sizeof(basepropattr);
-    basepropattr.iProp = DCAM_IDPROP_OUTPUTTRIGGER_POLARITY;
-    err = dcamprop_getattr(m_camera_handle, &basepropattr);
-
-    DEB_TRACE() << " Camera::getOutputTriggerPolarity(int channel) : get property attribute done";
-
-    if (failed(err))
-    {
-        manage_trace(deb, "Unable to retrieve the output trigger kind attribute", err, "dcamprop_getattr - DCAM_IDPROP_OUTPUTTRIGGER_KIND");
-
-        if ((err != DCAMERR_INVALIDPROPERTYID) && (err != DCAMERR_NOTSUPPORT))
-        {
-            THROW_HW_ERROR(Error) << "Unable to retrieve the output trigger kind attribute";
-        }
-    }
-    else
-    {
-        //Get the ARRAYELEMENT size to ensure that the given channel is reachable
-        err = dcamprop_getvalue(m_camera_handle, basepropattr.iProp_NumberOfElement, &polarityArraySize);
-        if (!failed(err) && channel < polarityArraySize)
-        {
-            //Get the channel polarity value
-            double tmp = 99;
-            err = dcamprop_getvalue(m_camera_handle, basepropattr.iProp + channel * basepropattr.iPropStep_Element, &tmp);
-
-            if (!failed(err))
-            {
-                int32 value = static_cast<int32>(tmp);
-
-                switch (value)
-                {
-                case DCAMPROP_OUTPUTTRIGGER_POLARITY__NEGATIVE:
-                    polarity = Camera::Output_Trigger_Polarity_Negative;
-                    break;
-                case DCAMPROP_OUTPUTTRIGGER_POLARITY__POSITIVE:
-                    polarity = Camera::Output_Trigger_Polarity_Positive;
-                    break;
-                default:
-                    break; // result will be Output_Trigger_Polarity_Not_Supported
-                }
-            }
-        }
-    }
-
-    return polarity;
-}
-
-//=============================================================================
-// OUTPUT TRIGGER KIND
-//=============================================================================
-//-----------------------------------------------------------------------------
-/// Set the output trigger kind of given channel by the current detector
-//-----------------------------------------------------------------------------
-void Camera::setOutputTriggerKind(int channel, enum Output_Trigger_Kind in_output_trig_kind)
-{
-    DEB_MEMBER_FUNCT();
-    DEB_PARAM() << DEB_VAR1(in_output_trig_kind);
-
-    DEB_TRACE() << "Camera::setOutputTriggerKind(int channel, enum Output_Trigger_Kind in_output_trig_kind)";
-
-    DCAMERR  err ;
-    int      kind;
-
-    if(in_output_trig_kind == Output_Trigger_Kind_Low)
-    {
-        kind = DCAMPROP_OUTPUTTRIGGER_KIND__LOW;
-    }
-    else
-    if(in_output_trig_kind == Output_Trigger_Kind_Global_Exposure)
-    {
-        kind = DCAMPROP_OUTPUTTRIGGER_KIND__EXPOSURE;
-    }
-    else
-    if(in_output_trig_kind == Output_Trigger_Kind_Programmable)
-    {
-        kind = DCAMPROP_OUTPUTTRIGGER_KIND__PROGRAMABLE;
-    }
-    else
-    if(in_output_trig_kind == Output_Trigger_Kind_TriggerReady)
-    {
-        kind = DCAMPROP_OUTPUTTRIGGER_KIND__TRIGGERREADY;
-    }
-    else
-    if(in_output_trig_kind == Output_Trigger_Kind_High)
-    {
-        kind = DCAMPROP_OUTPUTTRIGGER_KIND__HIGH;
-    }
-    else
-    {
-        manage_error( deb,  "Unable to set the Output trigger Kind",
-                            DCAMERR_NONE, 
-                            "",
-                            "in_output_trig_kind is unknown %d",
-                            static_cast<int>(in_output_trig_kind));
-
-        THROW_HW_ERROR(Error) << "Unable to set the Output trigger Kind";
-    }
-
-    //Compute property ID for given channel
-    int32 property_id = 0;
-    int32 array_base = 0;
-    int32 step_element = 0;
-
-    getPropertyData(DCAM_IDPROP_OUTPUTTRIGGER_KIND, array_base, step_element);
-
-    property_id = array_base + step_element * channel;
-
-    // set the kind
-    err = dcamprop_setvalue( m_camera_handle,property_id , static_cast<double>(kind) );
-
-    if( failed(err) )
-    {
-        if((err == DCAMERR_INVALIDPROPERTYID) || (err == DCAMERR_NOTSUPPORT))
-        {
-            manage_trace( deb, "Unable to set the Output trigger Kind",
-                                err, 
-                               "dcamprop_setvalue",
-                               "DCAM_IDPROP_OUTPUTTRIGGER_KIND[%d] %d",
-                               channel,
-                               kind);
-
-            THROW_HW_ERROR(Error) << "Unable to set the Output trigger Kind";
-        }
-    }
-}
-
-//=============================================================================
-// OUTPUT TRIGGER POLARITY
-//=============================================================================
-//-----------------------------------------------------------------------------
-/// Set the output trigger polarity of given channel by the current detector
-//-----------------------------------------------------------------------------
-void Camera::setOutputTriggerPolarity(int in_channel, enum Camera::Output_Trigger_Polarity in_output_trig_polarity)
-{
-    DEB_MEMBER_FUNCT();
-    DEB_TRACE() << "Camera::setOutputTriggerPolarity(int in_channel, enum Camera::Output_Trigger_Polarity in_output_trig_polarity) : ...";
-    DEB_PARAM() << DEB_VAR1(in_output_trig_polarity);
-
-    DCAMERR err;
-    int     polarity;
-
-    if(in_output_trig_polarity == Output_Trigger_Polarity_Negative)
-    {
-        polarity = DCAMPROP_OUTPUTTRIGGER_POLARITY__NEGATIVE;
-    }
-    else if(in_output_trig_polarity ==  Output_Trigger_Polarity_Positive)
-    {
-        polarity = DCAMPROP_OUTPUTTRIGGER_POLARITY__POSITIVE;
-    }
-    else
-    {
-        manage_error( deb,  "Unable to set the Output trigger Polarity", 
-                            DCAMERR_NONE, 
-                            "",
-                            "in_output_trig_polarity is unknown %d",
-                            static_cast<int>(in_output_trig_polarity));
-        
-        THROW_HW_ERROR(Error) << "Unable to set the Output trigger Polarity";
-    }
-
-    //Compute property ID for given channel
-    int32 property_id = 0;
-    int32 array_base = 0;
-    int32 step_element = 0;
-
-    getPropertyData(DCAM_IDPROP_OUTPUTTRIGGER_POLARITY, array_base, step_element);
-
-    property_id = array_base + step_element * in_channel;
-
-    //set the polarity
-    err = dcamprop_setvalue(m_camera_handle, property_id, static_cast<double>(polarity) );
-
-     if( failed(err) )
-    {
-        if((err == DCAMERR_INVALIDPROPERTYID) || (err == DCAMERR_NOTSUPPORT))
-        {
-            manage_trace( deb, "Unable to set the Output trigger Polarity", 
-                                err, 
-                                "dcamprop_setvalue",
-                                "DCAM_IDPROP_OUTPUTTRIGGER_POLARITY[%d] %d", 
-                                in_channel,
-                                polarity);
-
-            THROW_HW_ERROR(Error) << "Unable to set the Output trigger Polarity";
-        }
-    }
-}
-
-//-----------------------------------------------------------------------------
-/// Utility function
-//-----------------------------------------------------------------------------
-void Camera::getPropertyData(int32 property, int32 & array_base, int32 & step_element)
-{
-    DCAMERR err;
-    // get property attribute
-    DCAMPROP_ATTR basepropattr;
-    memset(&basepropattr, 0, sizeof(basepropattr));
-    basepropattr.cbSize = sizeof(basepropattr);
-    basepropattr.iProp = property;
-    err = dcamprop_getattr(m_camera_handle, &basepropattr);
-    if (!failed(err))
-    {
-        array_base = basepropattr.iProp_ArrayBase;
-        step_element = basepropattr.iPropStep_Element;
-    }
-}
-
-//-----------------------------------------------------------------------------
-//-----------------------------------------------------------------------------
-std::string Camera::getAllParameters()
-{
-    DEB_MEMBER_FUNCT();
-
-    std::stringstream res;
-
-<<<<<<< HEAD
-    int32 parameter_id = 0; /* parameter ID */
-    int32 last_id = 0;
-	
-    char name[ 64 ];
-=======
-    int32 parameter_id; /* parameter ID */
-	
-	parameter_id = 0;
->>>>>>> 9693fff2
-	DCAMERR err;
-	
-	do
-	{
-        err = dcamprop_getnextid(m_camera_handle, &parameter_id, DCAMPROP_OPTION_SUPPORT);
-<<<<<<< HEAD
-        if(failed(err) || last_id == parameter_id)
-        {
-            break;
-        }
-        last_id = parameter_id;
-        /* Getting parameter name. */
-        err = dcamprop_getname(m_camera_handle, parameter_id, name, sizeof(name));
-        if(failed(err))
-        {
-            break;
-        }
-        std::string param = getParameter(name); 
-
-        res << name << " = "<< param;
-=======
-        if(failed(err))
-        {
-            manage_error( deb, "Unable to get the next parameter ID", err, "dcamprop_getnextid");
-            THROW_HW_ERROR(Error) << "Unable to get the next parameter ID";
-        }
-        std::string param = getParameter(parameter_id);
-        
-        res << "ID = " << parameter_id << "; " << param;
->>>>>>> 9693fff2
-        
-	} while(!failed(err) && parameter_id != 0);
-
-    return res.str();
-}
-
-//-----------------------------------------------------------------------------
-//-----------------------------------------------------------------------------
-<<<<<<< HEAD
-std::string Camera::getParameter(std::string parameter_name)
-=======
-std::string Camera::getParameter(int32 parameter_id)
->>>>>>> 9693fff2
-{
-    DEB_MEMBER_FUNCT();
-
-    std::stringstream res;
-	DCAMERR err;
-
-    double value;
-<<<<<<< HEAD
-
-    int parameter_id = m_map_parameters[parameter_name];
-    err = dcamprop_getvalue(m_camera_handle, parameter_id, &value);
-    if(failed(err))
-    {
-        manage_error( deb, "Unable to get the value of the parameter", err, 
-                               "dcamprop_getvalue");
-        THROW_HW_ERROR(Error) << "Unable to get the value of the parameter";
-    }
-    
-    res << value << std::endl;
-=======
-    char name[ 64 ];
-
-    err = dcamprop_getvalue(m_camera_handle, parameter_id, &value);
-    if(failed(err))
-    {
-        manage_error( deb, "Unable to get the value of the parameter", err, "dcamprop_getvalue");
-        THROW_HW_ERROR(Error) << "Unable to get the value of the parameter";
-    }
-    
-    /* Getting parameter name. */
-    err = dcamprop_getname(m_camera_handle, parameter_id, name, sizeof(name));
-    if(failed(err))
-    {
-        manage_error( deb, "Unable to get the name of the parameter", err, "dcamprop_getname");
-        THROW_HW_ERROR(Error) << "Unable to get the name of the parameter";
-    }
-    res << name << " = " << value << std::endl;
-
->>>>>>> 9693fff2
-    return res.str();
-}
-
-//-----------------------------------------------------------------------------
-//-----------------------------------------------------------------------------
-<<<<<<< HEAD
-void Camera::setParameter(std::string parameter_name, double value)
-=======
-void Camera::setParameter(int32 parameter_id, double value)
->>>>>>> 9693fff2
-{
-    DEB_MEMBER_FUNCT();
-
-	DCAMERR err;
-
-<<<<<<< HEAD
-    int parameter_id = m_map_parameters[parameter_name];
-
-=======
->>>>>>> 9693fff2
-    err = dcamprop_setvalue(m_camera_handle, parameter_id, value);
-    if(failed(err))
-    {
-        if(err == DCAMERR_NOTSUPPORT)
-        {
-<<<<<<< HEAD
-            manage_error( deb, "Parameter is not supported", err, 
-                                "dcamprop_setvalue");
-=======
-            manage_error( deb, "Parameter is not supported", err, "dcamprop_setvalue");
->>>>>>> 9693fff2
-            THROW_HW_ERROR(Error) << "Parameter is not supported";
-        }
-        else if (err == DCAMERR_INVALIDPARAM)
-        {
-<<<<<<< HEAD
-            manage_error( deb, "Invalid parameter", err, 
-                                "dcamprop_setvalue");
-=======
-            manage_error( deb, "Invalid parameter", err, "dcamprop_setvalue");
->>>>>>> 9693fff2
-            THROW_HW_ERROR(Error) << "Invalid parameter";
-        }
-        else
-        {
-<<<<<<< HEAD
-            manage_error( deb, "Unable to set the parameter", err, 
-                                "dcamprop_setvalue");
-=======
-            manage_error( deb, "Unable to set the parameter", err, "dcamprop_setvalue");
->>>>>>> 9693fff2
-            THROW_HW_ERROR(Error) << "Unable to set the parameter";
-        }
-    }
-
-<<<<<<< HEAD
-}
-
-
-//-----------------------------------------------------------------------------
-//-----------------------------------------------------------------------------
-void Camera::initParametersMap()
-{
-    DEB_MEMBER_FUNCT();
-
-    std::stringstream res;
-
-    int32 parameter_id; /* parameter ID */
-	
-	parameter_id = 0;
-	DCAMERR err;
-	
-	do
-	{
-        err = dcamprop_getnextid(m_camera_handle, &parameter_id, DCAMPROP_OPTION_SUPPORT);
-
-        if(failed(err))
-        {
-            break;
-        }
-
-        mapIdParameter(parameter_id);
-        
-	} while(!failed(err) && parameter_id != 0);
-}
-
-//-----------------------------------------------------------------------------
-//-----------------------------------------------------------------------------
-void Camera::mapIdParameter(int32 parameter_id)
-{
-    DEB_MEMBER_FUNCT();
-
-    std::stringstream res;
-	DCAMERR err;
-
-    char name[ 64 ];
- 
-    /* Getting parameter name. */
-    err = dcamprop_getname(m_camera_handle, parameter_id, name, sizeof(name));
-    if(failed(err))
-    {
-        manage_error( deb, "Unable to get the name of the parameter", err, 
-                               "dcamprop_getname");
-        THROW_HW_ERROR(Error) << "Unable to get the name of the parameter";
-    }
-    m_map_parameters.insert({name, parameter_id});
-=======
->>>>>>> 9693fff2
+///###########################################################################
+// This file is part of LImA, a Library for Image Acquisition
+//
+// Copyright (C) : 2009-2012
+// European Synchrotron Radiation Facility
+// BP 220, Grenoble 38043
+// FRANCE
+//
+// This is free software; you can redistribute it and/or modify
+// it under the terms of the GNU General Public License as published by
+// the Free Software Foundation; either version 3 of the License, or
+// (at your option) any later version.
+//
+// This software is distributed in the hope that it will be useful,
+// but WITHOUT ANY WARRANTY; without even the implied warranty of
+// MERCHANTABILITY or FITNESS FOR A PARTICULAR PURPOSE.  See the
+// GNU General Public License for more details.
+//
+// You should have received a copy of the GNU General Public License
+// along with this program; if not, see <http://www.gnu.org/licenses/>.
+//############################################################################
+
+#include <sstream>
+#include <iostream>
+#include <string>
+#include <math.h>
+#include <algorithm>
+#include "HamamatsuCamera.h"
+
+using namespace lima;
+using namespace lima::Hamamatsu;
+using namespace std;
+
+//-----------------------------------------------------------------------------
+//#define HAMAMATSU_CAMERA_DEBUG_ACQUISITION
+//-----------------------------------------------------------------------------
+const double Camera::g_orca_pixel_size              = 6.5e-6;
+const int    Camera::g_dcam_str_msg_size            = 256   ;
+const int    Camera::g_get_sub_array_do_not_use_view= -1    ;
+
+const string Camera::g_trace_line_separator       = "--------------------------------------------------------------";
+const string Camera::g_trace_little_line_separator = "--------------------------------";
+
+#define TRACE_LINE() DEB_ALWAYS() << __LINE__
+
+#define GET_SUBARRAY_RECT_DO_NOT_USE_VIEW (-1)
+
+//-----------------------------------------------------------------------------
+#define SENSOR_COOLER_NOT_SUPPORTED "NOT_SUPPORTED"
+#define SENSOR_COOLER_OFF           "OFF"
+#define SENSOR_COOLER_ON            "ON"
+#define SENSOR_COOLER_MAX           "MAX"
+
+#define TEMPERATURE_STATUS_NOT_SUPPORTED "NOT_SUPPORTED"
+#define TEMPERATURE_STATUS_NORMAL        "NORMAL"
+#define TEMPERATURE_STATUS_WARNING       "WARNING"
+#define TEMPERATURE_STATUS_PROTECTION    "PROTECTION"
+
+#define COOLER_STATUS_NOT_SUPPORTED "NOT_SUPPORTED"
+#define COOLER_STATUS_ERROR4        "ERROR4"
+#define COOLER_STATUS_ERROR3        "ERROR3"
+#define COOLER_STATUS_ERROR2        "ERROR2"
+#define COOLER_STATUS_ERROR1        "ERROR1"
+#define COOLER_STATUS_NONE          "NONE"
+#define COOLER_STATUS_OFF           "OFF"
+#define COOLER_STATUS_READY         "READY"
+#define COOLER_STATUS_BUSY          "BUSY"
+#define COOLER_STATUS_ALWAYS        "ALWAYS"
+#define COOLER_STATUS_WARNING       "WARNING"
+
+#define READOUTSPEED_SLOW_VALUE     1
+#define READOUTSPEED_NORMAL_VALUE   2
+#define READOUTSPEED_SLOW_NAME      "SLOW"
+#define READOUTSPEED_NORMAL_NAME    "NORMAL"
+
+//-----------------------------------------------------------------------------
+///  Ctor
+//-----------------------------------------------------------------------------
+#pragma warning( push )
+#pragma warning( disable : 4355) // temporary disable the warning caused by the use of this in the initializers
+
+Camera::Camera(const std::string& config_path, int camera_number, int frame_buffer_size)
+    : m_thread         (this) ,
+      m_status         (Ready),
+      m_image_number   (0)    ,
+      m_depth          (16)   ,
+      m_latency_time   (0.)   ,
+      m_bin            (1,1)  ,
+      m_camera_handle  (0)    ,
+      m_fasttrigger    (0)    ,
+      m_exp_time       (1.)   ,
+      m_read_mode      (2)    ,
+      m_lost_frames_count(0)  ,
+      m_fps            (0.0)  ,
+      m_hdr_enabled    (false),
+      m_view_exp_time  (NULL)   // array of exposure value by view
+
+#pragma warning( pop ) 
+{
+    DEB_CONSTRUCTOR();
+
+    m_config_path       = config_path  ;
+    m_camera_number     = camera_number;
+    m_frame_buffer_size = frame_buffer_size;
+  
+    m_map_triggerMode[IntTrig       ] = "IntTrig"       ;
+    m_map_triggerMode[IntTrigMult   ] = "IntTrigMult"   ;
+    m_map_triggerMode[ExtGate       ] = "ExtGate"       ;
+    m_map_triggerMode[ExtTrigReadout] = "ExtTrigReadout";
+    m_map_triggerMode[ExtTrigSingle ] = "ExtTrigSingle" ;
+    m_map_triggerMode[ExtTrigMult   ] = "ExtTrigMult"   ;
+
+    DEB_TRACE() << "Starting Hamamatsu camera (DCAMAPI_VER:" << DCAMAPI_VER << ")";
+
+    // --- Get available cameras and select the choosen one.    
+    m_camera_handle = dcam_init_open(camera_number);
+
+    if (NULL != m_camera_handle)
+    {
+        // --- Initialise deeper parameters of the controller                
+        initialiseController();
+
+        // retrying the maximum number of views for this camera
+        // Will be also used to know if W-View mode is possible
+        m_max_views = getMaxNumberofViews();
+        
+        if(m_max_views > 1)
+        {
+            m_view_exp_time = new double[m_max_views];
+
+            for(int view_index = 0 ; view_index < m_max_views ; view_index++)
+            {
+                m_view_exp_time[view_index] = m_exp_time; // by default
+            }
+        }
+        else
+        {
+            m_view_exp_time = NULL;
+        }
+
+        // --- BIN already set to 1,1 above.
+        // --- Hamamatsu sets the ROI by starting coordinates at 1 and not 0 !!!!
+        Size size_max;
+        getDetectorImageSize(size_max);
+        Roi a_roi = Roi(0,0, size_max.getWidth(), size_max.getHeight());
+
+        // Store max image size
+        m_max_image_width  = size_max.getWidth ();
+        m_max_image_height = size_max.getHeight();
+
+        // Display max image size
+        DEB_TRACE() << "Detector max width: " << m_max_image_width ;
+        DEB_TRACE() << "Detector max height:" << m_max_image_height;
+
+        // sets no view mode by default
+        m_view_mode_enabled = false; // W-View mode with splitting image
+        m_view_number      = 0    ; // number of W-Views
+
+        setViewMode(false, 0);
+
+        // --- setRoi applies both bin and roi
+        DEB_TRACE() << "Set the ROI to full frame: "<< a_roi;
+        setRoi(a_roi);        
+        
+        // --- Get the maximum exposure time allowed and set default
+        setExpTime(m_exp_time);
+        
+        // --- Set detector for software single image mode    
+        setTrigMode(IntTrig);
+        
+        m_nb_frames = 1;
+
+        // --- Initialize the map of the camera parameters
+        initParametersMap();
+
+        // --- finally start the acq thread
+        m_thread.start();
+    }
+    else
+    {
+        manage_error( deb, "Unable to initialize the camera (Check if it is already ON or if another software is currently using it).");
+        THROW_HW_ERROR(Error) << "Unable to initialize the camera (Check if it is already ON or if another software is currently using it).";
+    }
+}
+
+//-----------------------------------------------------------------------------
+///  Dtor
+//-----------------------------------------------------------------------------
+Camera::~Camera()
+{
+    DEB_DESTRUCTOR();
+
+    DCAMERR err;
+
+    stopAcq();
+               
+    // Close camera
+    DEB_TRACE() << "Shutdown camera";
+
+    if (NULL != m_camera_handle)
+    {
+        err = dcamdev_close( m_camera_handle );
+
+        if( !failed(err) )
+        {
+            DEB_TRACE() << "dcamdev_close() succeeded.";
+            m_camera_handle = NULL;
+            dcamapi_uninit();
+            DEB_TRACE() << "dcamapi_uninit() succeeded.";
+        }
+        else
+        {
+            manage_error( deb, "dcam_close() failed !", err);
+            THROW_HW_ERROR(Error) << "dcam_close() failed !";
+        }
+    }    
+
+    if(m_view_exp_time != NULL)
+        delete [] m_view_exp_time;
+
+    DEB_TRACE() << "Camera destructor done.";
+}
+
+//-----------------------------------------------------------------------------
+/// return the detector Max image size 
+//-----------------------------------------------------------------------------
+void Camera::getDetectorMaxImageSize(Size& size) ///< [out] image dimensions
+{
+    DEB_MEMBER_FUNCT();
+    size = Size(m_max_image_width, m_max_image_height);
+}
+
+//-----------------------------------------------------------------------------
+/// return the detector image size 
+//-----------------------------------------------------------------------------
+void Camera::getDetectorImageSize(Size& size) ///< [out] image dimensions
+{
+    DEB_MEMBER_FUNCT();
+    
+    int x_max =0;
+    int y_max =0;
+    
+    // --- Get the max image size of the detector
+    if (NULL!=m_camera_handle)
+    {
+        x_max = dcamex_getimagewidth (m_camera_handle);
+        y_max = dcamex_getimageheight(m_camera_handle);
+    }
+
+    if ((0==x_max) || (0==y_max))
+    {
+        manage_error( deb, "Cannot get detector size");
+        THROW_HW_ERROR(Error) << "Cannot get detector size";
+    }     
+
+    size= Size(x_max, y_max);
+
+    DEB_TRACE() << "Size (" << DEB_VAR2(size.getWidth(), size.getHeight()) << ")";
+}
+
+//-----------------------------------------------------------------------------
+/// return the image type  TODO: this is permanently called by the device -> find a way to avoid DCAM access
+//-----------------------------------------------------------------------------
+void Camera::getImageType(ImageType& type)
+{
+    DEB_MEMBER_FUNCT();
+
+    type = Bpp16;
+
+    long bits_type =  dcamex_getbitsperchannel(m_camera_handle);
+    
+    if (0 != bits_type )
+    {
+        switch( bits_type )
+        {
+            case 8 :  type = Bpp8 ; break;
+            case 16:  type = Bpp16; break;
+            case 32:  type = Bpp32; break;
+            default:
+            {
+                manage_error( deb, "No compatible image type");
+                THROW_HW_ERROR(Error) << "No compatible image type";
+            }
+        }
+    }
+    else
+    {
+        manage_error( deb, "Unable to get image type.");
+        THROW_HW_ERROR(Error) << "Unable to get image type.";
+    }
+}
+
+//-----------------------------------------------------
+//! Camera::setImageType()
+//-----------------------------------------------------
+void Camera::setImageType(ImageType type)
+{
+    DEB_MEMBER_FUNCT();
+    DEB_TRACE() << "Camera::setImageType - " << DEB_VAR1(type);
+    switch(type)
+    {
+        case Bpp16:
+        {
+            m_depth    = 16;
+            break;
+        }
+        default:
+            manage_error( deb, "This pixel format of the camera is not managed, only 16 bits cameras are already managed!");
+            THROW_HW_ERROR(Error) << "This pixel format of the camera is not managed, only 16 bits cameras are already managed!";
+            break;
+    }
+
+    DEB_TRACE() << "SetImageType: " << m_depth;
+    m_bytes_per_pixel = m_depth / 8;
+}
+
+//-----------------------------------------------------------------------------
+/// return the detector type
+//-----------------------------------------------------------------------------
+void Camera::getDetectorType(string& type) ///< [out] detector type
+{
+    DEB_MEMBER_FUNCT();
+    type = m_detector_type;
+}
+
+//-----------------------------------------------------------------------------
+/// return the detector model
+//-----------------------------------------------------------------------------
+void Camera::getDetectorModel(string& type) ///< [out] detector model
+{
+    DEB_MEMBER_FUNCT();
+    type = m_detector_model;
+}
+
+//-----------------------------------------------------------------------------
+/// return the internal buffer manager
+/*!
+@ return buffer control object
+*/
+//-----------------------------------------------------------------------------
+HwBufferCtrlObj* Camera::getBufferCtrlObj()
+{
+    DEB_MEMBER_FUNCT();
+    return &m_buffer_ctrl_obj;
+}
+
+//-----------------------------------------------------------------------------
+/// Checks trigger mode
+/*!
+@return true if the given trigger mode is supported
+*/
+//-----------------------------------------------------------------------------
+bool Camera::checkTrigMode(TrigMode trig_mode) ///< [in] trigger mode to check
+{
+    DEB_MEMBER_FUNCT();
+    DEB_PARAM() << DEB_VAR1(trig_mode);
+
+    return Camera::getTriggerMode(trig_mode);
+}
+
+//-----------------------------------------------------------------------------
+/// Set the new trigger mode
+//-----------------------------------------------------------------------------
+void Camera::setTrigMode(TrigMode mode) ///< [in] trigger mode to set
+{
+    DEB_MEMBER_FUNCT();
+    DEB_PARAM() << DEB_VAR1(mode);
+
+    // Get the dcam_sdk mode associated to the given LiMA TrigMode
+    if(getTriggerMode(mode))
+    {
+        DCAMERR err;
+        int trigger_source = -1;
+        int trigger_active = -1;
+        int trigger_mode   = -1;
+
+        if(mode == IntTrig)
+        {
+            trigger_source = DCAMPROP_TRIGGERSOURCE__INTERNAL;
+            trigger_active = DCAMPROP_TRIGGERACTIVE__EDGE    ;
+            trigger_mode   = DCAMPROP_TRIGGER_MODE__NORMAL   ;
+        }
+        else
+        if(mode == IntTrigMult)
+        {
+            trigger_source = DCAMPROP_TRIGGERSOURCE__INTERNAL;
+            trigger_active = DCAMPROP_TRIGGERACTIVE__EDGE    ;
+            trigger_mode   = DCAMPROP_TRIGGER_MODE__NORMAL   ;
+        }
+        else
+        if(mode == ExtTrigReadout)
+        {
+            trigger_source = DCAMPROP_TRIGGERSOURCE__EXTERNAL   ;
+            trigger_active = DCAMPROP_TRIGGERACTIVE__SYNCREADOUT;
+            trigger_mode   = DCAMPROP_TRIGGER_MODE__NORMAL      ;
+        }
+        else
+        if(mode == ExtTrigSingle)
+        {
+            trigger_source = DCAMPROP_TRIGGERSOURCE__EXTERNAL;
+            trigger_active = DCAMPROP_TRIGGERACTIVE__EDGE    ;
+            trigger_mode   = DCAMPROP_TRIGGER_MODE__START    ;
+        }
+        else
+        if(mode == ExtTrigMult)
+        {
+            trigger_source = DCAMPROP_TRIGGERSOURCE__EXTERNAL;
+            trigger_active = DCAMPROP_TRIGGERACTIVE__EDGE    ;
+            trigger_mode   = DCAMPROP_TRIGGER_MODE__NORMAL   ;
+        }
+        else
+        if(mode == ExtGate)
+        {
+            trigger_source = DCAMPROP_TRIGGERSOURCE__EXTERNAL;
+            trigger_active = DCAMPROP_TRIGGERACTIVE__LEVEL   ;
+            trigger_mode   = DCAMPROP_TRIGGER_MODE__NORMAL   ;
+        }
+        else
+        {
+            manage_error( deb, "Failed to set trigger mode", DCAMERR_NONE, "setTrigMode", "VALUE=%d", mode);
+            THROW_HW_ERROR(Error) << "Failed to set trigger mode";
+        }
+
+        // set the trigger source
+        if(trigger_source != -1)
+        {
+            err = dcamprop_setvalue( m_camera_handle, DCAM_IDPROP_TRIGGERSOURCE, static_cast<double>(trigger_source));
+            if( failed(err) )
+            {
+                manage_error( deb, "Cannot set trigger option", err, 
+                              "dcamprop_setvalue", "IDPROP=DCAM_IDPROP_TRIGGERSOURCE, VALUE=%d", trigger_source);
+                THROW_HW_ERROR(Error) << "Cannot set trigger option";
+            }
+        }
+
+        // set the trigger active
+        if(trigger_active != -1)
+        {
+            err = dcamprop_setvalue( m_camera_handle, DCAM_IDPROP_TRIGGERACTIVE, static_cast<double>(trigger_active));
+            if( failed(err) )
+            {
+                manage_error( deb, "Cannot set trigger option", err, 
+                              "dcamprop_setvalue", "IDPROP=DCAM_IDPROP_TRIGGERACTIVE, VALUE=%d", trigger_active);
+                THROW_HW_ERROR(Error) << "Cannot set trigger option";
+            }
+        }
+
+        // set the trigger mode
+        if(trigger_mode != -1)
+        {
+            err = dcamprop_setvalue( m_camera_handle, DCAM_IDPROP_TRIGGER_MODE, static_cast<double>(trigger_mode));
+            if( failed(err) )
+            {
+                manage_error( deb, "Cannot set trigger option", err, 
+                              "dcamprop_setvalue", "IDPROP=DCAM_IDPROP_TRIGGER_MODE, VALUE=%d", trigger_mode);
+                THROW_HW_ERROR(Error) << "Cannot set trigger option";
+            }
+        }
+
+        m_trig_mode = mode;    
+
+        TraceTriggerData();
+    }
+}
+
+//-----------------------------------------------------------------------------
+/// Get the current trigger mode
+//-----------------------------------------------------------------------------
+void Camera::getTrigMode(TrigMode& mode) ///< [out] current trigger mode
+{
+    DEB_MEMBER_FUNCT();
+    mode = m_trig_mode;
+    
+    DEB_RETURN() << DEB_VAR1(mode);
+}
+
+//-----------------------------------------------------------------------------
+/// Set the new exposure time
+//-----------------------------------------------------------------------------
+void Camera::setExpTime(double exp_time) ///< [in] exposure time to set
+{
+    DEB_MEMBER_FUNCT();
+    DEB_PARAM() << DEB_VAR1(exp_time);
+
+    if(!m_view_mode_enabled)
+    {
+        DCAMERR err;
+
+        // set the exposure time
+        err = dcamprop_setvalue( m_camera_handle, DCAM_IDPROP_EXPOSURETIME, exp_time);
+
+        if( failed(err) )
+        {
+            manage_error( deb, "Cannot set exposure time", err, 
+                          "dcamprop_setvalue", "IDPROP=DCAM_IDPROP_EXPOSURETIME, VALUE=%lf", exp_time);
+            THROW_HW_ERROR(Error) << "Cannot set exposure time";
+        }
+
+        m_exp_time = exp_time;
+
+        double temp_exp_time;
+        getExpTime(temp_exp_time);
+        manage_trace( deb, "Changed Exposure time", DCAMERR_NONE, NULL, "exp:%lf >> real:%lf", m_exp_time, temp_exp_time);
+    }
+}
+
+//-----------------------------------------------------------------------------
+/// Get the current exposure time
+//-----------------------------------------------------------------------------
+void Camera::getExpTime(double& exp_time) ///< [out] current exposure time
+{
+    DEB_MEMBER_FUNCT();
+
+    DCAMERR err     ;
+    double  exposure;
+
+    // classic mode
+    if(!m_view_mode_enabled)
+    {
+        // get the binding
+        err = dcamprop_getvalue( m_camera_handle, DCAM_IDPROP_EXPOSURETIME, &exposure );
+        
+        if(failed(err) )
+        {
+            manage_error( deb, "Cannot get exposure time", err, 
+                          "dcamprop_getvalue", "DCAM_IDPROP_EXPOSURETIME");
+            THROW_HW_ERROR(Error) << "Cannot get exposure time";
+        }
+    }
+    else
+    // W-View mode - the exposure is the last exposure value
+    {
+        exposure = m_exp_time;
+    }
+
+    exp_time = exposure;
+
+    DEB_RETURN() << DEB_VAR1(exp_time);
+}
+
+//-----------------------------------------------------------------------------
+/// Set the new latency time between images
+//-----------------------------------------------------------------------------
+void Camera::setLatTime(double lat_time) ///< [in] latency time
+{
+    DEB_MEMBER_FUNCT();
+    DEB_PARAM() << DEB_VAR1(lat_time);
+
+    if (lat_time != 0.0)
+    {
+        manage_error( deb, "Latency is not supported");
+        THROW_HW_ERROR(Error) << "Latency is not supported";
+    }
+}
+
+//-----------------------------------------------------------------------------
+/// Get the current latency time
+//-----------------------------------------------------------------------------
+void Camera::getLatTime(double& lat_time) ///< [out] current latency time
+{
+    DEB_MEMBER_FUNCT();
+  
+    lat_time = 0.0;
+    
+    DEB_RETURN() << DEB_VAR1(lat_time);
+}
+
+//-----------------------------------------------------------------------------
+/// Get the exposure time range
+//-----------------------------------------------------------------------------
+void Camera::getExposureTimeRange(double& min_expo,    ///< [out] minimum exposure time
+                                  double& max_expo) ///< [out] maximum exposure time
+                                  const
+{
+    DEB_MEMBER_FUNCT();
+
+    FeatureInfos feature_obj  ;
+
+    if( !dcamex_getfeatureinq( m_camera_handle, "DCAM_IDPROP_EXPOSURETIME", DCAM_IDPROP_EXPOSURETIME, feature_obj ) )
+    {
+        manage_error( deb, "Failed to get exposure time");
+        THROW_HW_ERROR(Error) << "Failed to get exposure time";
+    }
+
+    min_expo = feature_obj.m_min;
+    max_expo = feature_obj.m_max;
+
+    DEB_RETURN() << DEB_VAR2(min_expo, max_expo);
+}
+
+//-----------------------------------------------------------------------------
+///  Get the latency time range
+//-----------------------------------------------------------------------------
+void Camera::getLatTimeRange(double& min_lat, ///< [out] minimum latency
+                             double& max_lat) ///< [out] maximum latency
+                             const
+{   
+    DEB_MEMBER_FUNCT();
+
+    // --- no info on min latency
+    min_lat = 0.;       
+    
+    // --- do not know how to get the max_lat, fix it as the max exposure time
+    max_lat = m_exp_time_max;
+
+    DEB_RETURN() << DEB_VAR2(min_lat, max_lat);
+}
+
+//-----------------------------------------------------------------------------
+/// Set the number of frames to be taken
+//-----------------------------------------------------------------------------
+void Camera::setNbFrames(int nb_frames) ///< [in] number of frames to take
+{
+    DEB_MEMBER_FUNCT();
+    DEB_PARAM() << DEB_VAR1(nb_frames);
+    
+    m_nb_frames = nb_frames;
+}
+
+//-----------------------------------------------------------------------------
+/// Get the number of frames to be taken
+//-----------------------------------------------------------------------------
+void Camera::getNbFrames(int& nb_frames) ///< [out] current number of frames to take
+{
+    DEB_MEMBER_FUNCT();
+    nb_frames = m_nb_frames;
+    DEB_RETURN() << DEB_VAR1(nb_frames);
+}
+
+//-----------------------------------------------------------------------------
+/// Get the current acquired frames
+//-----------------------------------------------------------------------------
+void Camera::getNbHwAcquiredFrames(int &nb_acq_frames)
+{ 
+    DEB_MEMBER_FUNCT();    
+    nb_acq_frames = m_image_number;
+}
+
+//-----------------------------------------------------------------------------
+/// Get the camera status
+//-----------------------------------------------------------------------------
+Camera::Status Camera::getStatus() ///< [out] current camera status
+{
+    DEB_MEMBER_FUNCT();
+
+    int thread_status = m_thread.getStatus();
+
+    DEB_RETURN() << DEB_VAR1(thread_status);
+
+    switch (thread_status)
+    {
+        case CameraThread::Ready   :
+            return Camera::Ready   ;
+
+        case CameraThread::Exposure:
+            return Camera::Exposure;
+
+        case CameraThread::Readout :
+            return Camera::Readout ;
+
+        case CameraThread::Latency :
+            return Camera::Latency ;
+
+        case CameraThread::Fault   :
+            return Camera::Fault   ;
+
+        case CameraThread::InInit   :
+        //case CameraThread::Stopped  :
+        case CameraThread::Finished :
+            manage_error( deb, "CameraThread is on an invalid state.");
+            return Camera::Fault   ;
+
+        default:
+            throw LIMA_HW_EXC(Error, "Invalid thread status");
+    }
+}
+
+//-----------------------------------------------------------------------------
+/// checkRoi
+//-----------------------------------------------------------------------------
+void Camera::checkRoi(const Roi & set_roi, ///< [in]  Roi values to set
+                            Roi & hw_roi ) ///< [out] Updated Roi values
+{
+    DEB_MEMBER_FUNCT();
+    DEB_PARAM() << DEB_VAR1(set_roi);
+
+    Point top_left = set_roi.getTopLeft();
+    Size  size     = set_roi.getSize   ();
+    int   x        = top_left.x        * m_bin.getX();
+    int   y        = top_left.y        * m_bin.getY();
+    int   width    = size.getWidth () * m_bin.getX();
+    int   height   = size.getHeight() * m_bin.getY();
+
+    if ((width == 0) && (height == 0))
+    {
+        DEB_TRACE() << "Ignore 0x0 roi";
+        hw_roi = set_roi;
+    }
+    else
+    {
+        DEB_TRACE() << "checkRoi() - before rounding :" << x << ", " << y << ", " << width << ", " << height;
+
+        // rounding the values
+        // this code can be improved by checking the right-bottom corner but special cases will be rejected during dcamex_setsubarrayrect call
+        m_feature_pos_x.RoundValue (x     );
+        m_feature_pos_y.RoundValue (y     );
+        m_feature_size_x.RoundValue(width );
+        m_feature_size_y.RoundValue(height);
+
+        DEB_TRACE() << "checkRoi() - after rounding :" << x << ", " << y << ", " << width << ", " << height;
+
+        hw_roi.setTopLeft(Point(x     / m_bin.getX(), y      / m_bin.getY()));
+        hw_roi.setSize   (Size (width / m_bin.getX(), height / m_bin.getY()));
+
+        if(set_roi != hw_roi)
+        {
+            manage_error( deb, "This ROI is not a valid one.", DCAMERR_NONE, "checkRoi");
+            THROW_HW_ERROR(Error) << "This ROI is not a valid one. Please try (" 
+                                    << x      / m_bin.getX() << ", " 
+                                    << y      / m_bin.getY() << ", " 
+                                    << width  / m_bin.getX() << ", " 
+                                    << height / m_bin.getY() << ")";
+        }
+    }    
+
+    DEB_RETURN() << DEB_VAR1(hw_roi);
+}
+
+//-----------------------------------------------------------------------------
+/// Set the new roi
+// The ROI given by LIMA has a size which depends on the binning.
+// SDK Sub array are binning independants.
+//-----------------------------------------------------------------------------
+void Camera::setRoi(const Roi & set_roi) ///< [in] New Roi values
+{
+    DEB_MEMBER_FUNCT();
+    DEB_PARAM() << DEB_VAR1(set_roi);
+
+    DEB_TRACE() << "setRoi() - new values : " 
+                << set_roi.getTopLeft().x           << ", " 
+                << set_roi.getTopLeft().y           << ", " 
+                << set_roi.getSize   ().getWidth () << ", " 
+                << set_roi.getSize   ().getHeight();
+
+    Point set_roi_topleft(set_roi.getTopLeft().x       * m_bin.getX(), set_roi.getTopLeft().y        * m_bin.getY());
+    Size  set_roi_size   (set_roi.getSize().getWidth() * m_bin.getX(), set_roi.getSize().getHeight() * m_bin.getY());
+
+    // correction of a 0x0 ROI sent by the generic part
+    if ((set_roi_size.getWidth() == 0) && (set_roi_size.getHeight() == 0))
+    {
+        DEB_TRACE() << "Correcting 0x0 roi...";
+        set_roi_size = Size(m_max_image_width, m_max_image_height);
+    }
+
+    Roi new_roi(set_roi_topleft, set_roi_size);
+
+    DEB_TRACE() << "setRoi(): " << set_roi_topleft.x        << ", " 
+                                << set_roi_topleft.y        << ", " 
+                                << set_roi_size.getWidth () << ", " 
+                                << set_roi_size.getHeight();
+
+    // Changing the ROI is not allowed in W-VIEW mode except for full frame
+    if(m_view_mode_enabled)
+    {
+        Roi FullFrameRoi(Point(0, 0), Size(m_max_image_width, m_max_image_height));
+        if(new_roi != FullFrameRoi)
+        {
+            manage_error( deb, "Cannot change ROI in W-VIEW mode! Only full frame is supported.", DCAMERR_NONE, "setRoi");
+            THROW_HW_ERROR(Error) << "Cannot change ROI in W-VIEW mode! Only full frame is supported.";
+        }
+    }
+
+    // view mode activated and two views 
+    if((m_view_mode_enabled) && (m_view_number == 2))
+    {
+        if (!dcamex_setsubarrayrect(m_camera_handle, 
+                                    set_roi_topleft.x      , set_roi_topleft.y         ,
+                                    set_roi_size.getWidth(), set_roi_size.getHeight()/2,
+                                    0))
+        {
+            manage_error( deb, "Cannot set detector ROI for View1 !");
+            THROW_HW_ERROR(Error) << "Cannot set detector ROI for View1!";
+        }
+
+        if (!dcamex_setsubarrayrect(m_camera_handle, 
+                                    set_roi_topleft.x      , set_roi_topleft.y         ,
+                                    set_roi_size.getWidth(), set_roi_size.getHeight()/2,
+                                    1))
+        {
+            manage_error( deb, "Cannot set detector ROI for View2 !");
+            THROW_HW_ERROR(Error) << "Cannot set detector ROI for View2!";
+        }
+    }
+    else
+    {
+        if (!dcamex_setsubarrayrect(m_camera_handle, 
+                                    set_roi_topleft.x      , set_roi_topleft.y       ,
+                                    set_roi_size.getWidth(), set_roi_size.getHeight(),
+                                    g_get_sub_array_do_not_use_view))
+        {
+            manage_error( deb, "Cannot set detector ROI!");
+            THROW_HW_ERROR(Error) << "Cannot set detector ROI!";
+        }
+    }
+
+    m_roi = new_roi;
+}
+
+//-----------------------------------------------------------------------------
+/// Get the current roi values
+//-----------------------------------------------------------------------------
+void Camera::getRoi(Roi & hw_roi) ///< [out] Roi values
+{
+    DEB_MEMBER_FUNCT();
+
+    int32 left, top, width, height;
+
+    if (!dcamex_getsubarrayrect( m_camera_handle, left, top, width,    height, GET_SUBARRAY_RECT_DO_NOT_USE_VIEW ) )
+    {
+        manage_error( deb, "Cannot get detector ROI");
+        THROW_HW_ERROR(Error) << "Cannot get detector ROI";
+    }    
+
+    // view mode activated and two views 
+    if((m_view_mode_enabled) && (m_view_number == 2))
+    {
+        height *= 2; // height correction to get the global ROI (two views height)
+    }
+
+    hw_roi = Roi(left  / m_bin.getX(), top    / m_bin.getY(), 
+                 width / m_bin.getX(), height / m_bin.getY());
+
+    DEB_TRACE() << "getRoi(): " 
+                << left   / m_bin.getX() << ", " 
+                << top    / m_bin.getY() << ", "
+                << width  / m_bin.getX() << ", " 
+                << height / m_bin.getY();
+
+    DEB_RETURN() << DEB_VAR1(hw_roi);
+}
+
+//-----------------------------------------------------------------------------
+/// Trace all the ROI configuration (General, View1, View2, ...)
+//-----------------------------------------------------------------------------
+void Camera::traceAllRoi(void)
+{
+    DEB_MEMBER_FUNCT();
+
+    int32 left, top, width, height;
+
+    if(!m_view_mode_enabled)
+    {
+        if (!dcamex_getsubarrayrect( m_camera_handle, left, top, width,    height, g_get_sub_array_do_not_use_view ) )
+        {
+            manage_error( deb, "Cannot get detector ROI");
+        }    
+        else
+        {
+            DEB_TRACE() << "General Roi: (" << left << ", " << top << ", " <<  width << ", " <<  height << ")";
+        }
+    }
+    else
+    {
+        for(int view_index = 0 ; view_index < m_max_views ; view_index++)
+        {
+            if (!dcamex_getsubarrayrect( m_camera_handle, left, top, width,    height, view_index ) )
+            {
+                manage_error( deb, "Cannot get detector View ROI");
+            }    
+            else
+            {
+                DEB_TRACE() << "View Roi (" << (view_index+1) << "): (" << left << ", " << top << ", " <<  width << ", " <<  height << ")";
+            }
+        }
+    }
+}
+
+//-----------------------------------------------------------------------------
+/// Check is the given binning values are supported, rise an exception otherwise
+//-----------------------------------------------------------------------------
+void Camera::checkBin(Bin & hw_bin) ///< [out] binning values to update
+{
+    DEB_MEMBER_FUNCT();
+
+    if ( (hw_bin.getX() != hw_bin.getY()) || (!isBinningSupported(hw_bin.getX())) )
+    {
+        DEB_ERROR() << "Binning values not supported";
+        THROW_HW_ERROR(Error) << "Binning values not supported";
+    }
+
+    DEB_RETURN() << DEB_VAR1(hw_bin);
+}
+
+//-----------------------------------------------------------------------------
+/// set the new binning mode
+//-----------------------------------------------------------------------------
+void Camera::setBin(const Bin & set_bin) ///< [in] binning values objects
+{
+    DEB_MEMBER_FUNCT();
+    DEB_PARAM() << DEB_VAR1(set_bin);
+
+    // Binning values have been checked by checkBin()
+    DCAMERR err;
+
+    // set the binning
+    err = dcamprop_setvalue( m_camera_handle, DCAM_IDPROP_BINNING, static_cast<double>(GetBinningMode(set_bin.getX())));
+
+    if( !failed(err) )
+    {
+        DEB_TRACE() << "dcam_setbinning() ok: " << set_bin.getX() << "x" << set_bin.getY();
+        m_bin = set_bin; // update current binning values        
+    }
+    else
+    {
+        manage_error( deb, "Cannot set detector BIN", err, 
+                      "dcamprop_setvalue", "IDPROP=DCAM_IDPROP_BINNING, VALUE=%d", GetBinningMode(set_bin.getX()));
+        THROW_HW_ERROR(Error) << "Cannot set detector BIN";
+    }
+    
+    DEB_RETURN() << DEB_VAR1(set_bin);
+}
+
+//-----------------------------------------------------------------------------
+/// Get the current binning mode
+//-----------------------------------------------------------------------------
+void Camera::getBin(Bin & hw_bin) ///< [out] binning values object
+{
+    DEB_MEMBER_FUNCT();
+
+    DCAMERR err ;
+    double  temp;
+
+    // get the binding
+    err = dcamprop_getvalue( m_camera_handle, DCAM_IDPROP_BINNING, &temp );
+    
+    if(!failed(err) )
+    {
+        int32 nBinningMode = static_cast<int32>(temp);
+        int   nBinning     = GetBinningFromMode(nBinningMode);
+
+        DEB_TRACE() << "dcamprop_getvalue(): Mode:" << nBinningMode << ", Binning:" << nBinning;
+        hw_bin = Bin(nBinning, nBinning);
+    }
+    else
+    {
+        manage_error( deb, "Cannot get detector BIN", err, 
+                      "dcamprop_getvalue", "DCAM_IDPROP_BINNING");
+        THROW_HW_ERROR(Error) << "Cannot get detector BIN";
+    }
+
+    DEB_RETURN() << DEB_VAR1(hw_bin);
+}
+
+//-----------------------------------------------------------------------------
+/// Check if a binning value is supported
+/*
+@return true if the given binning value exists
+*/
+//-----------------------------------------------------------------------------
+bool Camera::isBinningSupported(const int bin_value)    ///< [in] binning value to chck for
+{
+    DEB_MEMBER_FUNCT();
+
+    bool found = false;
+
+    for (unsigned int i=0; i<m_vectBinnings.size(); i++)
+    {
+        if (bin_value == m_vectBinnings.at(i))
+        {
+            found = true;
+            break;
+        }
+    }
+
+    return found;
+}
+
+//-----------------------------------------------------------------------------
+/// Get the corresponding binning mode
+/*
+@return the corresponding mode
+*/
+//-----------------------------------------------------------------------------
+int32 Camera::GetBinningMode(const int bin_value)    ///< [in] binning value to chck for
+{
+    DEB_MEMBER_FUNCT();
+    
+    if(bin_value == 1 ) return DCAMPROP_BINNING__1 ;
+    if(bin_value == 2 ) return DCAMPROP_BINNING__2 ;
+    if(bin_value == 4 ) return DCAMPROP_BINNING__4 ;
+    if(bin_value == 8 ) return DCAMPROP_BINNING__8 ;
+    if(bin_value == 16) return DCAMPROP_BINNING__16;
+
+    manage_error( deb, "Incoherent binning value - no mode found.", DCAMERR_NONE, "GetBinningMode", "binning value = %d", bin_value);
+    THROW_HW_ERROR(Error) << "Incoherent binning value - no mode found.";
+}
+
+//-----------------------------------------------------------------------------
+/// Get the corresponding binning from binning mode
+/*
+@return the corresponding mode
+*/
+//-----------------------------------------------------------------------------
+int Camera::GetBinningFromMode(const int32 bin_mode)    ///< [in] binning mode to chck for
+{
+    DEB_MEMBER_FUNCT();
+    
+    if(bin_mode == DCAMPROP_BINNING__1 ) return 1 ;
+    if(bin_mode == DCAMPROP_BINNING__2 ) return 2 ;
+    if(bin_mode == DCAMPROP_BINNING__4 ) return 4 ;
+    if(bin_mode == DCAMPROP_BINNING__8 ) return 8 ;
+    if(bin_mode == DCAMPROP_BINNING__16) return 16;
+
+    manage_error( deb, "Incoherent binning mode.", DCAMERR_NONE, "GetBinningFromMode", "binning mode = %d", bin_mode);
+    THROW_HW_ERROR(Error) << "Incoherent binning mode.";
+}
+
+//-----------------------------------------------------------------------------
+/// Tells if binning is available
+/*!
+@return always true, hw binning mode is supported
+*/
+//-----------------------------------------------------------------------------
+bool Camera::isBinningAvailable()
+{
+    DEB_MEMBER_FUNCT();
+    return true;
+}
+
+//-----------------------------------------------------------------------------
+/// return the detector pixel size in meter
+//-----------------------------------------------------------------------------
+void Camera::getPixelSize(double& sizex,    ///< [out] horizontal pixel size
+                          double& sizey)    ///< [out] vertical   pixel size
+{
+    DEB_MEMBER_FUNCT();
+    
+    sizex = Camera::g_orca_pixel_size;
+    sizey = Camera::g_orca_pixel_size;
+    DEB_RETURN() << DEB_VAR2(sizex, sizey); 
+}
+
+//-----------------------------------------------------------------------------
+/// reset the camera, no hw reset available on Hamamatsu camera
+//-----------------------------------------------------------------------------
+void Camera::reset()
+{
+    DEB_MEMBER_FUNCT();
+    return;
+}
+
+//-----------------------------------------------------------------------------
+///    initialise controller with speeds and preamp gain
+//-----------------------------------------------------------------------------
+void Camera::initialiseController()
+{
+    DEB_MEMBER_FUNCT();
+
+    DEB_TRACE() << g_trace_line_separator.c_str();
+
+    // Create the list of available binning modes from camera capabilities
+    DCAMERR             err   ;
+    DCAMDEV_CAPABILITY    devcap;
+
+    memset( &devcap, 0, sizeof(DCAMDEV_CAPABILITY) );
+    devcap.size    = sizeof(DCAMDEV_CAPABILITY);
+
+    err = dcamdev_getcapability( m_camera_handle, &devcap );
+    if( failed(err) )
+    {
+        manage_error( deb, "Failed to get capabilities", err, "dcamdev_getcapability");
+        THROW_HW_ERROR(Error) << "Failed to get capabilities";
+    }
+
+    BOOL bTimestamp  = (devcap.capflag & DCAMDEV_CAPFLAG_TIMESTAMP ) ? TRUE : FALSE;
+    BOOL bFramestamp = (devcap.capflag & DCAMDEV_CAPFLAG_FRAMESTAMP) ? TRUE : FALSE;
+
+    //---------------------------------------------------------------------
+    // Create the list of available binning modes from camera capabilities
+    {
+        FeatureInfos feature_obj;
+
+        if( !dcamex_getfeatureinq( m_camera_handle, "DCAM_IDPROP_BINNING", DCAM_IDPROP_BINNING, feature_obj ) )
+        {
+            manage_error( deb, "Failed to get binning modes");
+            THROW_HW_ERROR(Error) << "Failed to get binning modes";
+        }
+
+        DEB_TRACE() << g_trace_line_separator.c_str();
+        feature_obj.traceModePossibleValues();
+
+        if(feature_obj.checkifValueExists(static_cast<double>(DCAMPROP_BINNING__1 ))) m_vectBinnings.push_back(1 );
+        if(feature_obj.checkifValueExists(static_cast<double>(DCAMPROP_BINNING__2 ))) m_vectBinnings.push_back(2 );
+        if(feature_obj.checkifValueExists(static_cast<double>(DCAMPROP_BINNING__4 ))) m_vectBinnings.push_back(4 );
+        if(feature_obj.checkifValueExists(static_cast<double>(DCAMPROP_BINNING__8 ))) m_vectBinnings.push_back(8 );
+        if(feature_obj.checkifValueExists(static_cast<double>(DCAMPROP_BINNING__16))) m_vectBinnings.push_back(16);
+
+        if(m_vectBinnings.size() == 0)
+        {
+            manage_error( deb, "Failed to get binning modes - none found");
+            THROW_HW_ERROR(Error) << "Failed to get binning modes - none found";
+        }
+
+        // Create the binning object with the maximum possible value
+        int max = *std::max_element(m_vectBinnings.begin(), m_vectBinnings.end());
+        m_bin_max = Bin(max, max);
+    }
+
+    // Display obtained values - Binning modes
+    DEB_TRACE() << "Selected binning mode:";
+
+    vector<int>::const_iterator iterBinningMode = m_vectBinnings.begin();
+    while (m_vectBinnings.end()!=iterBinningMode)
+    {
+        DEB_TRACE() << *iterBinningMode;
+        ++iterBinningMode;
+    }
+
+    //---------------------------------------------------------------------
+    // Create the list of available trigger modes from camera capabilities
+    FeatureInfos trigger_source_feature_obj;
+    FeatureInfos trigger_active_feature_obj;
+    FeatureInfos trigger_mode_feature_obj  ;
+
+    // trigger source
+    if( !dcamex_getfeatureinq( m_camera_handle, "DCAM_IDPROP_TRIGGERSOURCE", DCAM_IDPROP_TRIGGERSOURCE, trigger_source_feature_obj ) )
+    {
+        manage_error( deb, "Failed to get trigger source modes");
+        THROW_HW_ERROR(Error) << "Failed to get trigger source modes";
+    }
+
+    DEB_TRACE() << g_trace_line_separator.c_str();
+    trigger_source_feature_obj.traceModePossibleValues();
+
+    // trigger active
+    if( !dcamex_getfeatureinq( m_camera_handle, "DCAM_IDPROP_TRIGGERACTIVE", DCAM_IDPROP_TRIGGERACTIVE, trigger_active_feature_obj ) )
+    {
+        manage_error( deb, "Failed to get trigger active modes");
+        THROW_HW_ERROR(Error) << "Failed to get trigger active modes";
+    }
+
+    DEB_TRACE() << g_trace_line_separator.c_str();
+    trigger_active_feature_obj.traceModePossibleValues();
+
+    // trigger mode
+    if( !dcamex_getfeatureinq( m_camera_handle, "DCAM_IDPROP_TRIGGER_MODE", DCAM_IDPROP_TRIGGER_MODE, trigger_mode_feature_obj ) )
+    {
+        manage_error( deb, "Failed to get trigger mode modes");
+        THROW_HW_ERROR(Error) << "Failed to get trigger mode modes";
+    }
+
+    DEB_TRACE() << g_trace_line_separator.c_str();
+    trigger_mode_feature_obj.traceModePossibleValues();
+
+    // IntTrig
+    if((trigger_source_feature_obj.checkifValueExists(static_cast<double>(DCAMPROP_TRIGGERSOURCE__INTERNAL ))) &&
+       (trigger_active_feature_obj.checkifValueExists(static_cast<double>(DCAMPROP_TRIGGERACTIVE__EDGE     ))) &&
+       (trigger_mode_feature_obj.checkifValueExists  (static_cast<double>(DCAMPROP_TRIGGER_MODE__NORMAL    ))))
+        m_map_trig_modes[IntTrig] = true;
+
+    // IntTrigMult
+    if((trigger_source_feature_obj.checkifValueExists(static_cast<double>(DCAMPROP_TRIGGERSOURCE__INTERNAL ))) &&
+       (trigger_active_feature_obj.checkifValueExists(static_cast<double>(DCAMPROP_TRIGGERACTIVE__EDGE     ))) &&
+       (trigger_mode_feature_obj.checkifValueExists  (static_cast<double>(DCAMPROP_TRIGGER_MODE__NORMAL    ))))
+        m_map_trig_modes[IntTrigMult] = true;
+
+    // ExtTrigReadout
+    if((trigger_source_feature_obj.checkifValueExists(static_cast<double>(DCAMPROP_TRIGGERSOURCE__EXTERNAL   ))) &&
+       (trigger_active_feature_obj.checkifValueExists(static_cast<double>(DCAMPROP_TRIGGERACTIVE__SYNCREADOUT))) &&
+       (trigger_mode_feature_obj.checkifValueExists  (static_cast<double>(DCAMPROP_TRIGGER_MODE__NORMAL      ))))
+        m_map_trig_modes[ExtTrigReadout] = true;
+
+    // ExtTrigSingle
+    if((trigger_source_feature_obj.checkifValueExists(static_cast<double>(DCAMPROP_TRIGGERSOURCE__EXTERNAL))) &&
+       (trigger_active_feature_obj.checkifValueExists(static_cast<double>(DCAMPROP_TRIGGERACTIVE__EDGE    ))) &&
+       (trigger_mode_feature_obj.checkifValueExists  (static_cast<double>(DCAMPROP_TRIGGER_MODE__START    ))))
+        m_map_trig_modes[ExtTrigSingle] = true;
+
+    // ExtTrigMult
+    if((trigger_source_feature_obj.checkifValueExists(static_cast<double>(DCAMPROP_TRIGGERSOURCE__EXTERNAL))) &&
+       (trigger_active_feature_obj.checkifValueExists(static_cast<double>(DCAMPROP_TRIGGERACTIVE__EDGE    ))) &&
+       (trigger_mode_feature_obj.checkifValueExists  (static_cast<double>(DCAMPROP_TRIGGER_MODE__NORMAL   ))))
+        m_map_trig_modes[ExtTrigMult] = true;
+
+    // ExtGate
+    if((trigger_source_feature_obj.checkifValueExists(static_cast<double>(DCAMPROP_TRIGGERSOURCE__EXTERNAL))) &&
+       (trigger_active_feature_obj.checkifValueExists(static_cast<double>(DCAMPROP_TRIGGERACTIVE__LEVEL   ))) &&
+       (trigger_mode_feature_obj.checkifValueExists  (static_cast<double>(DCAMPROP_TRIGGER_MODE__NORMAL   ))))
+        m_map_trig_modes[ExtGate] = true;
+
+    // Display obtained values - Trigger modes
+    trigOptionsMap::const_iterator iter = m_map_trig_modes.begin();
+    DEB_TRACE() << "Trigger modes:";
+
+    while (m_map_trig_modes.end()!=iter)
+    {
+        DEB_TRACE() << ">" << m_map_triggerMode[iter->first];
+        ++iter;
+    }
+
+    //---------------------------------------------------------------------
+    // Forcing the trigger polarity to positive value
+    setTriggerPolarity(Trigger_Polarity_Positive);
+
+    //---------------------------------------------------------------------
+    // Retrieve exposure time
+    {
+        FeatureInfos feature_obj;
+
+        if( !dcamex_getfeatureinq( m_camera_handle, "DCAM_IDPROP_EXPOSURETIME", DCAM_IDPROP_EXPOSURETIME, feature_obj ) )
+        {
+            manage_error( deb, "Failed to get exposure time");
+            THROW_HW_ERROR(Error) << "Failed to get exposure time";
+        }
+
+        m_exp_time_max = feature_obj.m_max;
+
+        // Display obtained values - Exposure time
+        DEB_TRACE() << "Min exposure time: " << feature_obj.m_min;
+        DEB_TRACE() << "Max exposure time: " << feature_obj.m_max;
+    }
+
+    //---------------------------------------------------------------------
+    // Checking ROI properties
+    {
+        DEB_TRACE() << g_trace_line_separator.c_str();
+        traceFeatureGeneralInformations(m_camera_handle, "DCAM_IDPROP_SUBARRAYHPOS" , DCAM_IDPROP_SUBARRAYHPOS , &m_feature_pos_x );
+        DEB_TRACE() << g_trace_line_separator.c_str();
+        traceFeatureGeneralInformations(m_camera_handle, "DCAM_IDPROP_SUBARRAYVPOS" , DCAM_IDPROP_SUBARRAYVPOS , &m_feature_pos_y );
+        DEB_TRACE() << g_trace_line_separator.c_str();
+        traceFeatureGeneralInformations(m_camera_handle, "DCAM_IDPROP_SUBARRAYHSIZE", DCAM_IDPROP_SUBARRAYHSIZE, &m_feature_size_x);
+        DEB_TRACE() << g_trace_line_separator.c_str();
+        traceFeatureGeneralInformations(m_camera_handle, "DCAM_IDPROP_SUBARRAYVSIZE", DCAM_IDPROP_SUBARRAYVSIZE, &m_feature_size_y);
+    }
+}
+
+//-----------------------------------------------------------------------------
+/// Get the dcamdsk trigger mode value associated to the given Lima TrigMode 
+/*!
+sets dcamdsk trigger option with its property.
+@return true if an associated value was found
+*/
+//-----------------------------------------------------------------------------
+bool Camera::getTriggerMode(const TrigMode trig_mode) const ///< [in]  lima trigger mode value
+{
+    bool result = false;
+    trigOptionsMap::const_iterator iterFind = m_map_trig_modes.find(trig_mode);
+
+    if (m_map_trig_modes.end()!=iterFind)
+    {
+        result = true;
+    }
+
+    return result;
+}
+
+//=============================================================================
+// READOUT SPEED
+//=============================================================================
+//-----------------------------------------------------------------------------
+/// Return the readout speed mode support by the current detector
+//-----------------------------------------------------------------------------
+bool Camera::isReadoutSpeedSupported(void)
+{
+    DEB_MEMBER_FUNCT();
+
+    DCAMERR err;
+    bool    supported;
+    double  temp;
+    
+    err = dcamprop_getvalue( m_camera_handle, DCAM_IDPROP_READOUTSPEED, &temp );
+    
+    if( failed(err) )
+    {
+        if((err == DCAMERR_INVALIDPROPERTYID)||(err == DCAMERR_NOTSUPPORT))
+        {
+            supported = false;
+        }
+        else
+        {
+            manage_trace( deb, "Unable to retrieve the readout speed mode", err, "dcamprop_getvalue - DCAM_IDPROP_READOUTSPEED");
+            THROW_HW_ERROR(Error) << "Unable to retrieve the readout speed mode";
+        }
+    }    
+    else
+    {
+        supported = true;
+    }
+
+    return supported;
+}
+
+//-----------------------------------------------------------------------------
+/// Set the readout speed value
+/*!
+@remark possible values are 1 or 2
+*/
+//-----------------------------------------------------------------------------
+void Camera::setReadoutSpeed(const short int readout_speed) ///< [in] new readout speed
+{
+    DEB_MEMBER_FUNCT();
+    DEB_PARAM() << DEB_VAR1(readout_speed);
+
+    DCAMERR err;
+
+    // set the readout speed
+    err = dcamprop_setvalue( m_camera_handle, DCAM_IDPROP_READOUTSPEED, static_cast<double>(readout_speed) );
+    if( failed(err) )
+    {
+        manage_error( deb, "Failed to set readout speed", err, 
+                      "dcamprop_setvalue", "IDPROP=DCAM_IDPROP_SUBARRAYVPOS, VALUE=%d",static_cast<int>(readout_speed));
+        THROW_HW_ERROR(Error) << "Failed to set readout speed";
+    }
+
+    m_read_mode = readout_speed;
+}
+
+//-----------------------------------------------------------------------------
+/// Get the readout speed value
+//-----------------------------------------------------------------------------
+short int Camera::getReadoutSpeed(void) const
+{
+    DEB_MEMBER_FUNCT();
+    return m_read_mode;
+}
+
+//-----------------------------------------------------------------------------
+// Get the label of a readout speed.
+//-----------------------------------------------------------------------------
+std::string Camera::getReadoutSpeedLabelFromValue(const short int in_readout_speed) const
+{
+    std::string label = "";
+
+    switch (in_readout_speed)
+    {
+        case READOUTSPEED_SLOW_VALUE  : label = READOUTSPEED_SLOW_NAME  ; break;
+        case READOUTSPEED_NORMAL_VALUE: label = READOUTSPEED_NORMAL_NAME; break;
+        default: label = "ERROR"; break;
+    }
+
+    return label;
+}
+
+//-----------------------------------------------------------------------------
+// Get the readout speed from a label.
+//-----------------------------------------------------------------------------
+short int Camera::getReadoutSpeedFromLabel(const std::string & in_readout_speed_label) const
+{
+    DEB_MEMBER_FUNCT();
+
+    short int   readout_speed = READOUTSPEED_NORMAL_VALUE;
+    std::string label         = in_readout_speed_label;
+
+	transform(label.begin(), label.end(), label.begin(), ::toupper);
+
+    if (label == READOUTSPEED_NORMAL_NAME)
+    {
+        readout_speed = READOUTSPEED_NORMAL_VALUE;
+    }
+    else
+    if (label == READOUTSPEED_SLOW_NAME)
+    {
+        readout_speed = READOUTSPEED_SLOW_VALUE;
+    }
+    else
+	{			
+		string user_msg;
+        user_msg = string("Available Readout speeds are:\n- ") + string(READOUTSPEED_NORMAL_NAME) + string("\n- ") + string(READOUTSPEED_SLOW_NAME);
+        THROW_HW_ERROR(Error) << user_msg.c_str();
+	}
+
+    return readout_speed;
+}
+
+//-----------------------------------------------------------------------------
+// Get the readout speed label.
+//-----------------------------------------------------------------------------
+std::string Camera::getReadoutSpeedLabel(void)
+{
+    return getReadoutSpeedLabelFromValue(getReadoutSpeed());
+}
+
+//-----------------------------------------------------------------------------
+// Set the readout speed label.
+//-----------------------------------------------------------------------------
+void Camera::setReadoutSpeedLabel(const std::string & in_readout_speed_label)
+{
+    setReadoutSpeed(getReadoutSpeedFromLabel(in_readout_speed_label));
+}
+
+//=============================================================================
+// LOST FRAMES
+//=============================================================================
+//-----------------------------------------------------------------------------
+/// Get the lost frames value
+//-----------------------------------------------------------------------------
+void Camera::getLostFrames(unsigned long int& lost_frames) ///< [out] current lost frames
+{
+    DEB_MEMBER_FUNCT();
+
+    lost_frames = m_lost_frames_count;
+}
+
+//=============================================================================
+// LOST FRAMES
+//=============================================================================
+//-----------------------------------------------------------------------------
+/// Get the frame rate
+//-----------------------------------------------------------------------------
+void Camera::getFPS(double& fps) ///< [out] last computed fps
+{
+    DEB_MEMBER_FUNCT();
+
+    fps = m_fps;
+}
+
+//-----------------------------------------------------------------------------
+/// CAPTURE
+//-----------------------------------------------------------------------------
+//-----------------------------------------------------------------------------
+/// Set detector for single image acquisition
+//-----------------------------------------------------------------------------
+void Camera::prepareAcq()
+{
+    DEB_MEMBER_FUNCT();
+}
+
+//-----------------------------------------------------------------------------
+///  start the acquistion
+//-----------------------------------------------------------------------------
+void Camera::startAcq()
+{
+    DEB_MEMBER_FUNCT();
+    DEB_TRACE() << g_trace_line_separator.c_str();
+
+    traceAllRoi();
+
+    m_image_number = 0;
+    m_fps          = 0;
+
+    // init force stop flag before starting acq thread
+    m_thread.m_force_stop = false;
+
+    m_thread.sendCmd      (CameraThread::StartAcq);
+    m_thread.waitNotStatus(CameraThread::Ready   );
+}
+
+//-----------------------------------------------------------------------------
+/// stop the acquisition
+//-----------------------------------------------------------------------------
+void Camera::stopAcq()
+{
+    DEB_MEMBER_FUNCT();
+    DEB_TRACE() << g_trace_line_separator.c_str();
+
+    execStopAcq();
+
+    if(m_thread.getStatus() != CameraThread::Fault)
+    {
+        // Wait for thread to finish
+        m_thread.waitStatus(CameraThread::Ready);
+    }
+    else
+    {
+        // aborting the thread
+        m_thread.abort();
+    }
+}
+
+//-----------------------------------------------------------------------------
+/// utility thread
+//-----------------------------------------------------------------------------
+//---------------------------------------------------------------------------------------
+//! Camera::CameraThread::CameraThread()
+//---------------------------------------------------------------------------------------
+Camera::CameraThread::CameraThread(Camera * cam)
+: m_cam(cam)
+{
+    DEB_MEMBER_FUNCT();
+    m_force_stop = false;
+    m_wait_handle = NULL ;
+    DEB_TRACE() << "DONE";
+}
+
+/************************************************************************
+ * \brief destructor
+ ************************************************************************/
+Camera::CameraThread::~CameraThread()
+{
+    DEB_MEMBER_FUNCT();
+    DEB_TRACE() << "CameraThread::~CameraThread";
+    abort();
+}
+
+//---------------------------------------------------------------------------------------
+//! Camera::CameraThread::start()
+//---------------------------------------------------------------------------------------
+void Camera::CameraThread::start()
+{
+    DEB_MEMBER_FUNCT();
+    DEB_TRACE() << "BEGIN";
+    CmdThread::start();
+    waitStatus(Ready);
+    DEB_TRACE() << "END";
+}
+
+//---------------------------------------------------------------------------------------
+//! Camera::CameraThread::init()
+//---------------------------------------------------------------------------------------
+void Camera::CameraThread::init()
+{
+    DEB_MEMBER_FUNCT();
+    setStatus(CameraThread::Ready);
+    DEB_TRACE() << "CameraThread::init DONE";
+}
+
+//---------------------------------------------------------------------------------------
+//! Camera::CameraThread::abort()
+//---------------------------------------------------------------------------------------
+void Camera::CameraThread::abort()
+{
+    DEB_MEMBER_FUNCT();
+    CmdThread::abort();
+    DEB_TRACE() << "CameraThread::abort DONE";
+}
+
+//---------------------------------------------------------------------------------------
+//! Camera::CameraThread::execCmd()
+//---------------------------------------------------------------------------------------
+void Camera::CameraThread::execCmd(int cmd)
+{
+    DEB_MEMBER_FUNCT();
+
+    int status = getStatus();
+
+    try
+    {
+        switch (cmd)
+        {
+            case StartAcq:
+                if (status != Ready)
+                    throw LIMA_HW_EXC(InvalidValue, "Not Ready to StartAcq");
+                execStartAcq();
+                break;
+        }
+    }
+    catch (...)
+    {
+    }
+}
+
+//---------------------------------------------------------------------------------------
+//! Camera::execStopAcq()
+//---------------------------------------------------------------------------------------
+void Camera::execStopAcq()
+{
+    DEB_MEMBER_FUNCT();
+    DEB_TRACE() << "executing StopAcq command...";
+
+    if((getStatus() != Camera::Exposure) && (getStatus() != Camera::Readout))
+        DEB_WARNING() << "Execute a stop acq command but not in [exposure,Readout] status. ThreadStatus=" << m_thread.getStatus();
+
+    m_thread.abortCapture();
+}
+
+//---------------------------------------------------------------------------------------
+//! Camera::CameraThread::checkStatusBeforeCapturing()
+// throws an exception if the status is incorrect
+//---------------------------------------------------------------------------------------
+void Camera::CameraThread::checkStatusBeforeCapturing() const
+{
+    DEB_MEMBER_FUNCT();
+
+    long    status;
+    DCAMERR err   ;
+
+    // Check the status and stop capturing if capturing is already started.
+    err = dcamcap_status( m_cam->m_camera_handle, &status );
+
+    if( failed(err) )
+    {
+        static_manage_error( m_cam, deb, "Cannot get status", err, "dcamcap_status");
+        THROW_HW_ERROR(Error) << "Cannot get status";
+    }
+
+    if (DCAMCAP_STATUS_READY != status) // After allocframe, the camera status should be READY
+    {
+        DEB_ERROR() << "Camera could not be set in the proper state for image capture";
+        THROW_HW_ERROR(Error) << "Camera could not be set in the proper state for image capture";
+    }
+}
+
+//---------------------------------------------------------------------------------------
+//! Camera::CameraThread::createWaitHandle()
+// throws an exception in case of problem
+//---------------------------------------------------------------------------------------
+void Camera::CameraThread::createWaitHandle(HDCAMWAIT & wait_handle) const
+{
+    DEB_MEMBER_FUNCT();
+
+    DCAMERR err;
+
+    wait_handle = NULL;
+
+    // open wait handle
+    DCAMWAIT_OPEN waitOpenHandle;
+
+    memset( &waitOpenHandle, 0, sizeof(DCAMWAIT_OPEN) );
+    waitOpenHandle.size     = sizeof(DCAMWAIT_OPEN) ;
+    waitOpenHandle.hdcam = m_cam->m_camera_handle;
+
+    err = dcamwait_open( &waitOpenHandle );
+
+    if( failed(err) )
+    {
+        static_manage_error( m_cam, deb, "Cannot create the wait handle", err, "dcamwait_open");
+        THROW_HW_ERROR(Error) << "Cannot create the wait handle";
+    }
+    else
+    {
+        wait_handle = waitOpenHandle.hwait; // after this, no need to keep the waitopen structure, freed by the stack
+    }
+}
+
+//---------------------------------------------------------------------------------------
+//! Camera::CameraThread::releaseWaitHandle()
+// does not throw exception in case of problem but trace an error.
+//---------------------------------------------------------------------------------------
+void Camera::CameraThread::releaseWaitHandle(HDCAMWAIT & wait_handle) const
+{
+    DEB_MEMBER_FUNCT();
+
+    DCAMERR err;
+
+    err = dcamwait_close( wait_handle );
+
+    if( failed(err) )
+    {
+        static_manage_error( m_cam, deb, "Cannot release the wait handle", err, "dcamwait_close");
+    }
+    
+    wait_handle = NULL;
+}
+
+//---------------------------------------------------------------------------------------
+//! Camera::CameraThread::abortCapture()
+// Stop the capture, releasing the Wait handle and setting the boolean stop flag.
+//---------------------------------------------------------------------------------------
+void Camera::CameraThread::abortCapture(void)
+{
+    DEB_MEMBER_FUNCT();
+
+    DCAMERR err = DCAMERR_NONE;
+
+    m_cam->m_mutex_force_stop.lock();
+
+    if(m_wait_handle != NULL)
+    {
+        err = dcamwait_abort( m_wait_handle );
+    }
+
+    if( failed(err) )
+    {
+        static_manage_error( m_cam, deb, "Cannot abort wait handle.", err, "dcamwait_abort");
+    }
+
+    m_force_stop = true;
+    m_cam->m_mutex_force_stop.unlock();
+}
+
+//---------------------------------------------------------------------------------------
+//! Camera::CameraThread::getTransfertInfo()
+// throws an exception in case of problem
+//---------------------------------------------------------------------------------------
+void Camera::CameraThread::getTransfertInfo(int32 & frame_index,
+                                            int32 & frame_count)
+{
+    DEB_MEMBER_FUNCT();
+
+    DCAMERR err;
+
+    // transferinfo param
+    DCAMCAP_TRANSFERINFO transferinfo;
+    memset( &transferinfo, 0, sizeof(DCAMCAP_TRANSFERINFO) );
+    transferinfo.size = sizeof(DCAMCAP_TRANSFERINFO);
+
+    // get number of captured images
+    err = dcamcap_transferinfo( m_cam->m_camera_handle, &transferinfo );
+
+    if( failed(err) )
+    {
+        setStatus(CameraThread::Fault);
+
+        static_manage_error( m_cam, deb, "Cannot get transfer info.", err, "dcamcap_transferinfo");
+        THROW_HW_ERROR(Error) << "Cannot get transfer info.";
+    }
+    else
+    {
+        frame_index = transferinfo.nNewestFrameIndex;
+        frame_count = transferinfo.nFrameCount      ;
+    }
+}
+
+//---------------------------------------------------------------------------------------
+//! Camera::CameraThread::execStartAcq()
+//---------------------------------------------------------------------------------------
+void Camera::CameraThread::execStartAcq()
+{
+    DEB_MEMBER_FUNCT();
+
+    DCAMERR   err          = DCAMERR_NONE;
+    bool      continue_acq = true        ;
+    Timestamp T0    = Timestamp::now();
+    Timestamp T1    = Timestamp::now();
+    Timestamp DeltaT;
+    long      status;
+
+    DEB_TRACE() << m_cam->g_trace_line_separator.c_str();
+    DEB_TRACE() << "CameraThread::execStartAcq - BEGIN";
+    setStatus(CameraThread::Exposure);
+
+    // Allocate frames to capture
+    err = dcambuf_alloc( m_cam->m_camera_handle, m_cam->m_frame_buffer_size );
+
+    if( failed(err) )
+    {
+        std::string errorText = static_manage_error( m_cam, deb, "Failed to allocate frames for the capture", err, 
+                                                     "dcambuf_alloc", "number_of_buffer=%d",m_cam->m_frame_buffer_size);
+        REPORT_EVENT(errorText);
+        THROW_HW_ERROR(Error) << "Cannot allocate frame for capturing (dcam_allocframe()).";
+    }
+    else
+    {
+        DEB_ALWAYS() << "Allocated frames: " << m_cam->m_frame_buffer_size;
+    }
+
+    // --- check first the acquisition is idle
+    err = dcamcap_status( m_cam->m_camera_handle, &status );
+    if( failed(err) )
+    {
+        std::string errorText = static_manage_error( m_cam, deb, "Cannot get camera status", err, "dcamcap_status");
+        REPORT_EVENT(errorText);
+        THROW_HW_ERROR(Error) << "Cannot get camera status!";
+    }
+
+    if (DCAMCAP_STATUS_READY != status)
+    {
+        DEB_ERROR() << "Cannot start acquisition, camera is not ready";
+        THROW_HW_ERROR(Error) << "Cannot start acquisition, camera is not ready";
+    }
+
+    StdBufferCbMgr& buffer_mgr = m_cam->m_buffer_ctrl_obj.getBuffer();
+    buffer_mgr.setStartTimestamp(Timestamp::now());
+
+    DEB_TRACE() << "Run";
+
+    // Write some informations about the camera before the acquisition
+    bool ViewModeEnabled;
+    m_cam->getViewMode(ViewModeEnabled);
+
+    if(ViewModeEnabled)
+    {
+        DEB_TRACE() << "View mode activated";
+
+        int    view_index   = 0;
+        double view_exposure;
+
+        while(view_index < m_cam->m_max_views)
+        {
+            m_cam->getViewExpTime(view_index, view_exposure);
+            DEB_TRACE() << "View " << (view_index+1) << " exposure : " << view_exposure;
+            view_index++;
+        }
+    }
+    else
+    {
+        DEB_TRACE() << "View mode unactivated";
+        double exposure;
+
+        m_cam->getExpTime(exposure);
+        DEB_TRACE() << "exposure : " << exposure;
+    }
+
+    // Check the status and stop capturing if capturing is already started.
+    checkStatusBeforeCapturing();
+
+    // Create the wait handle
+    createWaitHandle(m_wait_handle);
+
+    // Start the real capture (this function returns immediately)
+    err = dcamcap_start( m_cam->m_camera_handle, DCAMCAP_START_SEQUENCE );
+
+    if( failed(err) )
+    {
+        dcamcap_stop     ( m_cam->m_camera_handle ); // Stop the acquisition
+        releaseWaitHandle( m_wait_handle           );        
+        dcambuf_release  ( m_cam->m_camera_handle ); // Release the capture frame
+        setStatus        ( CameraThread::Fault    );
+
+        std::string errorText = static_manage_error( m_cam, deb, "Cannot start the capture", err, "dcamcap_start");
+        REPORT_EVENT(errorText);
+        THROW_HW_ERROR(Error) << "Frame capture failed";
+    }
+
+    //-----------------------------------------------------------------------------
+    // Transfer the images as they are beeing captured from dcam_sdk buffer to Lima
+    //-----------------------------------------------------------------------------
+    // Timestamp before DCAM "snapshot"
+    T0 = Timestamp::now();
+
+    m_cam->m_lost_frames_count = 0;
+
+    int32 lastFrameCount = 0 ;
+    int32 frame_count     = 0 ;
+    int32 lastFrameIndex = -1;
+    int32 frame_index     = 0 ;
+    
+    // Main acquisition loop
+    while (    ( continue_acq )    &&
+            ( (0==m_cam->m_nb_frames) || (m_cam->m_image_number < m_cam->m_nb_frames) ) )
+    {
+        setStatus(CameraThread::Exposure);
+
+        // Check first if acq. has been stopped
+        if (m_force_stop)
+        {
+            //abort the current acquisition
+            continue_acq  = false;
+            m_force_stop = false;
+            continue;
+        }
+
+        // Wait for the next image to become available or the end of the capture by user
+        // set wait param
+        DCAMWAIT_START waitstart;
+        memset( &waitstart, 0, sizeof(DCAMWAIT_START) );
+        waitstart.size        = sizeof(DCAMWAIT_START);
+        waitstart.eventmask    = DCAMWAIT_CAPEVENT_FRAMEREADY | DCAMWAIT_CAPEVENT_STOPPED;
+        waitstart.timeout    = DCAMWAIT_TIMEOUT_INFINITE;
+
+        // wait image
+        err = dcamwait_start( m_wait_handle, &waitstart );
+
+        if( failed(err) )
+        {
+            // If capture was aborted (by stopAcq() -> dcam_idle())
+            if (DCAMERR_ABORT == err)
+            {
+                DEB_TRACE() << "DCAMERR_ABORT";
+                continue_acq = false;
+                continue;
+            }
+            else 
+            if (DCAMERR_TIMEOUT == err)
+            {
+                dcamcap_stop     ( m_cam->m_camera_handle ); // Stop the acquisition
+                releaseWaitHandle( m_wait_handle           );        
+                dcambuf_release  ( m_cam->m_camera_handle ); // Release the capture frame
+                setStatus        ( CameraThread::Fault    );
+
+                std::string errorText = static_manage_error( m_cam, deb, "Error during the frame capture wait", err, "dcamwait_start");
+                REPORT_EVENT(errorText);
+
+                THROW_HW_ERROR(Error) << "DCAMERR_TIMEOUT";
+            }
+            else
+            if(( DCAMERR_LOSTFRAME == err) || (DCAMERR_MISSINGFRAME_TROUBLE == err) )
+            {
+                static_manage_error( m_cam, deb, "Error during the frame capture wait", err, "dcamwait_start");
+                ++m_cam->m_lost_frames_count;
+                continue;
+            }
+            else
+            {                    
+                dcamcap_stop     ( m_cam->m_camera_handle ); // Stop the acquisition
+                releaseWaitHandle( m_wait_handle           );        
+                dcambuf_release  ( m_cam->m_camera_handle ); // Release the capture frame
+                setStatus        ( CameraThread::Fault    );
+
+                std::string errorText = static_manage_error( m_cam, deb, "Error during the frame capture wait", err, "dcamwait_start");
+                REPORT_EVENT(errorText);
+                THROW_HW_ERROR(Error) << "Error during the frame capture wait";
+            }
+        }
+        else
+        // wait succeeded
+        {
+            if (waitstart.eventhappened & DCAMWAIT_CAPEVENT_STOPPED)
+            {
+                DEB_TRACE() << "DCAM_EVENT_CAPTUREEND";
+                continue_acq = false;
+                continue;
+            }
+        }
+
+        if (m_force_stop)
+        {
+            //abort the current acqusition
+            continue_acq  = false;
+            m_force_stop = false;
+            break;
+        }
+
+        // Transfert the new images
+        setStatus(CameraThread::Readout);
+        
+        int32 deltaFrames = 0;
+
+        getTransfertInfo(frame_index, frame_count);
+
+        // manage the frame info
+        {
+            deltaFrames = frame_count-lastFrameCount;
+            DEB_TRACE() << g_trace_little_line_separator.c_str();
+            DEB_TRACE() << "(m_image_number:"  << m_cam->m_image_number << ")"
+                        << " (lastFrameIndex:" << lastFrameIndex        << ")" 
+                        << " (frame_index:"    << frame_index           << ")" 
+                        << " (frame_count:"    << frame_count           << ")"
+                        << " (deltaFrames:"    << deltaFrames           << ")";
+
+            if (0 == frame_count)
+            {
+                dcamcap_stop     ( m_cam->m_camera_handle ); // Stop the acquisition
+                releaseWaitHandle( m_wait_handle           );        
+                dcambuf_release  ( m_cam->m_camera_handle ); // Release the capture frame
+                setStatus        ( CameraThread::Fault    );
+
+                std::string errorText = "No image captured.";
+                DEB_ERROR() << errorText;
+                REPORT_EVENT(errorText);
+                THROW_HW_ERROR(Error) << "No image captured.";
+            }
+            if (deltaFrames > m_cam->m_frame_buffer_size)
+            {
+                m_cam->m_lost_frames_count += deltaFrames;
+                DEB_TRACE() << "deltaFrames > m_frame_buffer_size (" << deltaFrames << ")";
+            }
+            lastFrameCount = frame_count;
+        }
+
+        // Check if acquisition was stopped & abort the current acqusition
+        if (m_force_stop)
+        {
+            continue_acq  = false;
+            m_force_stop = false;
+            break;
+        }
+
+        int nbFrameToCopy = 0;
+
+        try
+        {
+            m_cam->m_mutex_force_stop.lock();
+
+            // Copy frames from DCAM_SDK to LiMa
+            nbFrameToCopy  = (deltaFrames < m_cam->m_frame_buffer_size) ? deltaFrames : m_cam->m_frame_buffer_size; // if more than m_frame_buffer_size have arrived
+
+            continue_acq    = copyFrames( (lastFrameIndex+1)% m_cam->m_frame_buffer_size, // index of the first image to copy from the ring buffer
+                                          nbFrameToCopy,
+                                          buffer_mgr);
+            lastFrameIndex = frame_index;
+        }
+        catch (...)
+        {
+            // be sure to unlock the mutex before throwing the exception!
+            m_cam->m_mutex_force_stop.unlock();
+
+            dcamcap_stop     ( m_cam->m_camera_handle ); // Stop the acquisition
+            releaseWaitHandle( m_wait_handle           );        
+            dcambuf_release  ( m_cam->m_camera_handle ); // Release the capture frame
+            setStatus        ( CameraThread::Fault    );
+
+            throw;
+        }
+
+        m_cam->m_mutex_force_stop.unlock();
+        
+        // Update fps 
+        T1     = Timestamp::now();
+        DeltaT = T1 - T0;
+
+        if (DeltaT > 0.0)
+            m_cam->m_fps = m_cam->m_image_number / DeltaT;
+
+    } // end of acquisition loop
+
+    // Stop the acquisition
+    err = dcamcap_stop( m_cam->m_camera_handle);
+
+    if( failed(err) )
+    {
+        releaseWaitHandle( m_wait_handle           );        
+        dcambuf_release  ( m_cam->m_camera_handle ); // Release the capture frame
+        setStatus        ( CameraThread::Fault    );
+
+        std::string errorText = static_manage_error( m_cam, deb, "Cannot stop acquisition.", err, "dcamcap_stop");
+        REPORT_EVENT(errorText);
+        THROW_HW_ERROR(Error) << "Cannot stop acquisition.";
+    }
+
+    // release the wait handle
+    releaseWaitHandle( m_wait_handle );        
+
+    // Release the capture frame
+    err = dcambuf_release( m_cam->m_camera_handle );
+
+    if( failed(err) )
+    {
+        setStatus(CameraThread::Fault);
+        std::string errorText = static_manage_error( m_cam, deb, "Unable to free capture frame", err, "dcambuf_release");
+        REPORT_EVENT(errorText);
+        THROW_HW_ERROR(Error) << "Unable to free capture frame";
+    }
+    else
+    {
+        DEB_TRACE() << "dcambuf_release success.";
+    }
+
+    DEB_ALWAYS() << g_trace_line_separator.c_str();
+    DEB_ALWAYS() << "Total time (s): " << (T1 - T0);
+    DEB_ALWAYS() << "FPS           : " << int(m_cam->m_image_number / (T1 - T0) );
+    DEB_ALWAYS() << "Lost frames   : " << m_cam->m_lost_frames_count; 
+    DEB_ALWAYS() << g_trace_line_separator.c_str();
+
+    setStatus(CameraThread::Ready);
+    DEB_TRACE() << "CameraThread::execStartAcq - END";
+}
+
+//-----------------------------------------------------------------------------
+// Copy the given frames to the buffer manager
+//-----------------------------------------------------------------------------
+bool Camera::CameraThread::copyFrames(const int        index_frame_begin, ///< [in] index of the frame where to begin copy
+                                      const int        nb_frames_count, ///< [in] number of frames to copy
+                                      StdBufferCbMgr & buffer_mgr ) ///< [in] buffer manager object
+{
+    DEB_MEMBER_FUNCT();
+    
+    DEB_TRACE() << "copyFrames(" << index_frame_begin << ", nb:" << nb_frames_count << ")";
+
+    DCAMERR  err         ;
+    FrameDim frame_dim   = buffer_mgr.getFrameDim();
+    Size     frame_size  = frame_dim.getSize     ();
+    int      height      = frame_size.getHeight  ();
+    int      memSize     = frame_dim.getMemSize  ();
+    bool     CopySuccess = false                   ;
+    int      iFrameIndex = index_frame_begin             ; // Index of frame in the DCAM cycling buffer
+
+    for  (int cptFrame = 1 ; cptFrame <= nb_frames_count ; cptFrame++)
+    {
+        void     * dst         = buffer_mgr.getFrameBufferPtr(m_cam->m_image_number);
+        void     * src         ;
+        long int   sRowbytes   ;
+        bool       bImageCopied;
+
+        // prepare frame stucture
+        DCAMBUF_FRAME bufframe;
+        memset( &bufframe, 0, sizeof(bufframe) );
+        bufframe.size    = sizeof(bufframe);
+        bufframe.iFrame    = iFrameIndex     ;
+
+        // access image
+        err = dcambuf_lockframe( m_cam->m_camera_handle, &bufframe );
+
+        if( failed(err) )
+        {
+            bImageCopied = false;
+            setStatus(CameraThread::Fault);
+
+            std::string errorText = static_manage_error( m_cam, deb, "Unable to lock frame data", err, "dcambuf_lockframe");
+            REPORT_EVENT(errorText);
+            THROW_HW_ERROR(Error) << "Unable to lock frame data";
+        }
+        else
+        {
+            sRowbytes = bufframe.rowbytes;
+            src       = bufframe.buf     ;
+
+            if(sRowbytes * height != memSize)
+            {
+                bImageCopied = false;
+                static_manage_trace( m_cam, deb, "Incoherent sizes during frame copy process", DCAMERR_NONE,
+                                     "copyFrames", "source size %d, dest size %d", memSize, sRowbytes * height);
+            }
+            else
+            {
+                memcpy( dst, src, sRowbytes * height );
+                bImageCopied = true;
+
+            #ifdef HAMAMATSU_CAMERA_DEBUG_ACQUISITION
+                DEB_TRACE() << "Acquired (m_image_number:" << m_cam->m_image_number << ")"
+                            << " (frame_index:"            << iFrameIndex           << ")" 
+                            << " (rowbytes:"               << sRowbytes             << ")"
+                            << " (height:"                 << height                << ")";
+            #endif
+            }
+        }
+
+        if (!bImageCopied)
+        {
+            setStatus(CameraThread::Fault);
+            CopySuccess = false;
+
+            std::string errorText = static_manage_error( m_cam, deb, "Cannot get image.", DCAMERR_NONE, "copyFrames");
+            REPORT_EVENT(errorText);
+            THROW_HW_ERROR(Error) << "Cannot get image.";
+            break;
+        }
+        else
+        {
+            HwFrameInfoType frame_info;
+            frame_info.acq_frame_nb = m_cam->m_image_number;        
+
+            // Make the new frame available
+            if ( (0==m_cam->m_nb_frames) || (m_cam->m_image_number < m_cam->m_nb_frames) )
+            {
+                CopySuccess = buffer_mgr.newFrameReady(frame_info);
+                ++m_cam->m_image_number;
+            }
+
+            // Done capturing (SNAP)
+            if ( (m_cam->m_image_number == m_cam->m_nb_frames) && (0!=m_cam->m_nb_frames))
+            {
+                DEB_TRACE() << "All images captured.";
+                break;
+            }
+        }
+
+        iFrameIndex = (iFrameIndex+1) % m_cam->m_frame_buffer_size;
+    }
+
+    DEB_TRACE() << DEB_VAR1(CopySuccess);
+    return CopySuccess;
+}
+
+//-----------------------------------------------------------------------------
+/// Return the current number of views for this camera
+//-----------------------------------------------------------------------------
+int Camera::getNumberofViews(void)
+{
+    DEB_MEMBER_FUNCT();
+
+    DCAMERR err   ;
+    int32   nView = 0  ;
+    double  v     = 0.0;
+
+    err = dcamprop_getvalue( m_camera_handle, DCAM_IDPROP_NUMBEROF_VIEW, &v );
+    if( failed(err) )
+    {
+        manage_trace( deb, "Unable to retrieve the number of possible W-VIEW", err, "dcamprop_getvalue - DCAM_IDPROP_NUMBEROF_VIEW");
+    }
+    else    
+    {
+        nView = static_cast<int32>(v);
+    }
+
+    DEB_TRACE() << DEB_VAR1(nView);
+
+    return  nView;
+}
+
+//-----------------------------------------------------------------------------
+/// Return the maximum number of views for this camera
+//-----------------------------------------------------------------------------
+int Camera::getMaxNumberofViews(void)
+{
+    DEB_MEMBER_FUNCT();
+
+    FeatureInfos feature_obj;
+    int32        nView     = 0;
+
+    if( !dcamex_getfeatureinq( m_camera_handle, "DCAM_IDPROP_NUMBEROF_VIEW", DCAM_IDPROP_NUMBEROF_VIEW, feature_obj ) )
+    {
+        manage_trace( deb, "Failed to get number of view");
+    }
+    else
+    {
+        DEB_TRACE() << g_trace_line_separator.c_str();
+        feature_obj.traceGeneralInformations();
+
+        nView = static_cast<int32>(feature_obj.m_max);
+    }
+
+    DEB_TRACE() << DEB_VAR1(nView);
+
+    return  nView;
+}
+
+//-----------------------------------------------------------------------------
+/// Set the W-VIEW mode
+//-----------------------------------------------------------------------------
+void Camera::setViewMode(bool in_view_mode_activated, ///< [in] view mode activation or not
+                         int  in_views_number      ) ///< [in] number of views if view mode activated
+{
+    DEB_MEMBER_FUNCT();
+    DEB_PARAM() << DEB_VAR2(in_view_mode_activated, in_views_number);
+
+    DCAMERR  err;
+
+    if(in_view_mode_activated)
+    {
+        if(m_max_views > 1)
+        {
+            // checking if the W-View mode is possible for this camera
+            if( m_max_views < in_views_number )
+            {
+                manage_error( deb, "Unable to activate W-VIEW mode", DCAMERR_NONE, NULL, "max views number %d, needed %d", m_max_views, in_views_number);
+                THROW_HW_ERROR(Error) << "Unable to activate W-VIEW mode";
+            }
+
+            // set split view mode
+            err = dcamprop_setvalue( m_camera_handle, DCAM_IDPROP_SENSORMODE, static_cast<double>(DCAMPROP_SENSORMODE__SPLITVIEW) );
+
+            if( failed(err) )
+            {
+                manage_error( deb, "Unable to activate W-VIEW mode", err, 
+                                   "dcamprop_setvalue", "DCAM_IDPROP_SENSORMODE - DCAMPROP_SENSORMODE__SPLITVIEW");
+                THROW_HW_ERROR(Error) << "Unable to activate W-VIEW mode";
+            }
+
+            m_view_mode_enabled = true          ; // W-View mode with splitting image
+            m_view_number      = in_views_number; // number of W-Views
+
+            manage_trace( deb, "W-VIEW mode activated", DCAMERR_NONE, NULL, "views number %d", in_views_number);
+        }
+        else
+        // W-View is not supported for this camera
+        {
+            manage_error( deb, "Cannot set the W-View mode - This camera does not support the W-View mode.", DCAMERR_NONE);
+            THROW_HW_ERROR(Error) << "Cannot set the W-View mode - This camera does not support the W-View mode.";
+        }
+    }
+    else
+    // unactivated
+    {
+        // set area mode
+        err = dcamprop_setvalue( m_camera_handle, DCAM_IDPROP_SENSORMODE, static_cast<double>(DCAMPROP_SENSORMODE__AREA) );
+
+        if( failed(err) )
+        {
+            manage_error( deb, "Unable to activate AREA mode", err, 
+                               "dcamprop_setvalue", "DCAM_IDPROP_SENSORMODE - DCAMPROP_SENSORMODE__AREA");
+            THROW_HW_ERROR(Error) << "Unable to activate AREA mode";
+        }
+
+        // if view mode was activated, we rewrite the exposure time
+        if (m_view_mode_enabled)
+        {
+            setExpTime(m_exp_time); // rewrite the value in the camera
+        }
+
+        m_view_mode_enabled = false; // W-View mode with splitting image
+        m_view_number      = 0    ; // number of W-Views
+
+        manage_trace( deb, "W-VIEW mode unactivated");
+    }
+}
+
+//-----------------------------------------------------------------------------
+/// Set the W-VIEW mode
+//-----------------------------------------------------------------------------
+void Camera::setViewMode(bool flag)
+{
+    DEB_MEMBER_FUNCT();
+    DEB_PARAM() << DEB_VAR1(flag);
+
+    setViewMode(flag, 2); // 2 views max for ORCA
+}
+
+//-----------------------------------------------------------------------------
+/// Get the W-VIEW mode
+//-----------------------------------------------------------------------------
+void Camera::getViewMode(bool& flag)
+{
+    DEB_MEMBER_FUNCT();
+
+    if(getStatus() == CameraThread::Ready)
+    {
+        double  sensor_mode;
+        DCAMERR err        ;
+
+        err = dcamprop_getvalue( m_camera_handle, DCAM_IDPROP_SENSORMODE, &sensor_mode);
+
+        if( failed(err) )
+        {
+            manage_error( deb, "Cannot get sensor mode", err, 
+                          "dcamprop_getvalue", "IDPROP=DCAM_IDPROP_SENSORMODE");
+            THROW_HW_ERROR(Error) << "Cannot get sensor mode";
+        }
+
+        flag = (static_cast<int>(sensor_mode) == DCAMPROP_SENSORMODE__SPLITVIEW);
+    }
+    else
+    // do not call the sdk functions during acquisition
+    {
+        flag = m_view_mode_enabled;
+    }
+}
+
+//-----------------------------------------------------------------------------
+/// Set the new exposure time for a view
+//-----------------------------------------------------------------------------
+void Camera::setViewExpTime(int    view_index, ///< [in] view index [0...m_max_views[
+                            double exp_time  ) ///< [in] exposure time to set
+{
+    DEB_MEMBER_FUNCT();
+    DEB_PARAM() << DEB_VAR2(view_index, exp_time);
+
+    DCAMERR err;
+
+    // W-View is not supported for this camera
+    if(m_max_views < 2)
+    {
+        manage_error( deb, "Cannot set view exposure time - This camera does not support the W-View mode.", DCAMERR_NONE);
+        THROW_HW_ERROR(Error) << "Cannot set view exposure time - This camera does not support the W-View mode.";
+    }
+    else
+    if(view_index < m_max_views)
+    {
+        // Changing a View exposure time is not allowed if W-VIEW mode is not activated but we keep the value
+        if(!m_view_mode_enabled)
+        {
+            manage_error( deb, "Cannot change W-View exposure time when W-VIEW mode is unactivated!", DCAMERR_NONE, "setViewExpTime");
+        }
+        else
+        {
+            // set the exposure time
+            err = dcamprop_setvalue( m_camera_handle, DCAM_IDPROP_VIEW_((view_index + 1), DCAM_IDPROP_EXPOSURETIME), exp_time);
+
+            if( failed(err) )
+            {
+                manage_error( deb, "Cannot set view exposure time", err, 
+                              "dcamprop_setvalue", "IDPROP=DCAM_IDPROP_EXPOSURETIME, VIEW INDEX=%d, VALUE=%lf", view_index, exp_time);
+                THROW_HW_ERROR(Error) << "Cannot set view exposure time";
+            }
+
+            double temp_exp_time;
+            getViewExpTime(view_index, temp_exp_time);
+            manage_trace( deb, "Changed View Exposure time", DCAMERR_NONE, NULL, "views index %d, exp:%lf >> real:%lf", view_index, exp_time, temp_exp_time);
+        }
+
+        m_view_exp_time[view_index] = exp_time;
+    }
+    else
+    {
+        manage_error( deb, "Cannot set view exposure time", DCAMERR_NONE, 
+                      "", "VIEW INDEX=%d, MAX VIEWS=%d", view_index, m_max_views);
+        THROW_HW_ERROR(Error) << "Cannot set view exposure time";
+    }
+}
+
+//-----------------------------------------------------------------------------
+/// Get the current exposure time for a view
+//-----------------------------------------------------------------------------
+void Camera::getViewExpTime(int      view_index, ///< [in] view index [0...m_max_views[
+                            double & exp_time  ) ///< [out] current exposure time
+{
+    DEB_MEMBER_FUNCT();
+    DEB_PARAM() << DEB_VAR1(view_index);
+
+    DCAMERR err;
+
+    // W-View is not supported for this camera
+    if(m_max_views < 2)
+    {
+        exp_time = m_exp_time;
+    }
+    else
+    if(view_index < m_max_views)
+    {
+        double exposure;
+
+        // if W-VIEW mode is not activated we cannot retrieve the current value 
+        if(!m_view_mode_enabled)
+        {
+            exposure = m_view_exp_time[view_index];
+        }
+        else
+        if(getStatus() == CameraThread::Ready)
+        {
+            err = dcamprop_getvalue( m_camera_handle, DCAM_IDPROP_VIEW_((view_index + 1), DCAM_IDPROP_EXPOSURETIME), &exposure);
+
+            if( failed(err) )
+            {
+                manage_error( deb, "Cannot get view exposure time", err, 
+                              "dcamprop_getvalue", "IDPROP=DCAM_IDPROP_EXPOSURETIME, VIEW INDEX=%d", view_index);
+                THROW_HW_ERROR(Error) << "Cannot get view exposure time";
+            }
+        }
+        else
+        // do not call the sdk functions during acquisition
+        {
+            exposure = m_view_exp_time[view_index];
+        }
+
+        exp_time = exposure;
+    }
+    else
+    {
+        manage_error( deb, "Cannot get view exposure time", DCAMERR_NONE, 
+                      "", "VIEW INDEX=%d, MAX VIEWS=%d", view_index, m_max_views);
+        THROW_HW_ERROR(Error) << "Cannot get view exposure time";
+    }
+}
+
+//-----------------------------------------------------------------------------
+/// Get the minimum exposure time of all views
+//-----------------------------------------------------------------------------
+void Camera::getMinViewExpTime(double& exp_time) ///< [out] current exposure time
+{
+    DEB_MEMBER_FUNCT();
+
+    // the exposure is the minimum of the views'exposure values
+    int    view_index   = 0   ;
+    double exposure     = -1.0; // we search the minimum value - this is the not set value
+    double view_exposure; 
+
+    if(m_max_views > 1)
+    {
+        while(view_index < m_max_views)
+        {
+            getViewExpTime(view_index, view_exposure);
+            
+            if((exposure == -1.0) || (view_exposure < exposure))
+                exposure = view_exposure; // sets the new minimum
+
+            view_index++;
+        }
+    }
+
+    exp_time = exposure;
+}
+
+//-----------------------------------------------------------------------------
+/// Set the new exposure time for the first view
+//-----------------------------------------------------------------------------
+void Camera::setViewExpTime1(double exp_time ) ///< [in] exposure time to set
+{
+    setViewExpTime(0, exp_time );
+}
+
+//-----------------------------------------------------------------------------
+/// Set the new exposure time for the second view
+//-----------------------------------------------------------------------------
+void Camera::setViewExpTime2(double exp_time ) ///< [in] exposure time to set
+{
+    setViewExpTime(1, exp_time );
+}
+
+//-----------------------------------------------------------------------------
+/// Get the current exposure time for the first view
+//-----------------------------------------------------------------------------
+void Camera::getViewExpTime1(double & exp_time ) ///< [out] current exposure time
+{
+    getViewExpTime(0, exp_time );
+}
+
+//-----------------------------------------------------------------------------
+/// Get the current exposure time for the second view
+//-----------------------------------------------------------------------------
+void Camera::getViewExpTime2(double & exp_time ) ///< [out] current exposure time
+{
+    getViewExpTime(1, exp_time );
+}
+
+//-----------------------------------------------------------------------------
+/// Set the blank mode of the Sync-readout trigger
+//-----------------------------------------------------------------------------
+void Camera::setSyncReadoutBlankMode(enum SyncReadOut_BlankMode in_sync_read_out_mode) ///< [in] type of sync-readout trigger's blank
+{
+    DEB_MEMBER_FUNCT();
+    DEB_PARAM() << DEB_VAR1(in_sync_read_out_mode);
+
+    DCAMERR  err ;
+    int      mode;
+
+    if(in_sync_read_out_mode == SyncReadOut_BlankMode_Standard)
+    {
+        mode = DCAMPROP_SYNCREADOUT_SYSTEMBLANK__STANDARD;
+    }
+    else
+    if(in_sync_read_out_mode == SyncReadOut_BlankMode_Minimum)
+    {
+        mode = DCAMPROP_SYNCREADOUT_SYSTEMBLANK__MINIMUM;
+    }
+    else
+    {
+        manage_error( deb, "Unable to set the SyncReadout blank mode", DCAMERR_NONE, 
+                           "", "in_sync_read_out_mode is unknown %d", static_cast<int>(in_sync_read_out_mode));
+        THROW_HW_ERROR(Error) << "Unable to set the SyncReadout blank mode";
+    }
+
+    // set the mode
+    err = dcamprop_setvalue( m_camera_handle, DCAM_IDPROP_SYNCREADOUT_SYSTEMBLANK, static_cast<double>(mode) );
+
+    if( failed(err) )
+    {
+        if((err == DCAMERR_INVALIDPROPERTYID)||(err == DCAMERR_NOTSUPPORT))
+        {
+            manage_trace( deb, "Unable to set the SyncReadout blank mode", err, 
+                               "dcamprop_setvalue", "DCAM_IDPROP_SYNCREADOUT_SYSTEMBLANK %d", mode);
+        }
+        else
+        {
+            manage_error( deb, "Unable to set the SyncReadout blank mode", err, 
+                               "dcamprop_setvalue", "DCAM_IDPROP_SYNCREADOUT_SYSTEMBLANK %d", mode);
+            THROW_HW_ERROR(Error) << "Unable to set the SyncReadout blank mode";
+        }
+    }
+}
+
+//-----------------------------------------------------------------------------
+/// Checking the ROI properties (min, max, step...)
+//-----------------------------------------------------------------------------
+void Camera::checkingROIproperties(void)
+{
+    DEB_MEMBER_FUNCT();
+
+    // Checking ROI properties
+    DEB_TRACE() << g_trace_line_separator.c_str();
+    traceFeatureGeneralInformations(m_camera_handle, "DCAM_IDPROP_SUBARRAYHPOS" , DCAM_IDPROP_SUBARRAYHPOS , NULL );
+    DEB_TRACE() << g_trace_line_separator.c_str();
+    traceFeatureGeneralInformations(m_camera_handle, "DCAM_IDPROP_SUBARRAYVPOS" , DCAM_IDPROP_SUBARRAYVPOS , NULL );
+    DEB_TRACE() << g_trace_line_separator.c_str();
+    traceFeatureGeneralInformations(m_camera_handle, "DCAM_IDPROP_SUBARRAYHSIZE", DCAM_IDPROP_SUBARRAYHSIZE, NULL );
+    DEB_TRACE() << g_trace_line_separator.c_str();
+    traceFeatureGeneralInformations(m_camera_handle, "DCAM_IDPROP_SUBARRAYVSIZE", DCAM_IDPROP_SUBARRAYVSIZE, NULL );
+
+    DEB_TRACE() << g_trace_line_separator.c_str();
+    traceFeatureGeneralInformations(m_camera_handle, "DCAM_IDPROP_SUBARRAYHPOS VIEW1" , DCAM_IDPROP_VIEW_(1, DCAM_IDPROP_SUBARRAYHPOS ), NULL );
+    DEB_TRACE() << g_trace_line_separator.c_str();
+    traceFeatureGeneralInformations(m_camera_handle, "DCAM_IDPROP_SUBARRAYVPOS VIEW1" , DCAM_IDPROP_VIEW_(1, DCAM_IDPROP_SUBARRAYVPOS ), NULL );
+    DEB_TRACE() << g_trace_line_separator.c_str();
+    traceFeatureGeneralInformations(m_camera_handle, "DCAM_IDPROP_SUBARRAYHSIZE VIEW1", DCAM_IDPROP_VIEW_(1, DCAM_IDPROP_SUBARRAYHSIZE), NULL );
+    DEB_TRACE() << g_trace_line_separator.c_str();
+    traceFeatureGeneralInformations(m_camera_handle, "DCAM_IDPROP_SUBARRAYVSIZE VIEW1", DCAM_IDPROP_VIEW_(1, DCAM_IDPROP_SUBARRAYVSIZE), NULL );
+
+    DEB_TRACE() << g_trace_line_separator.c_str();
+    traceFeatureGeneralInformations(m_camera_handle, "DCAM_IDPROP_SUBARRAYHPOS VIEW2" , DCAM_IDPROP_VIEW_(2, DCAM_IDPROP_SUBARRAYHPOS ), NULL );
+    DEB_TRACE() << g_trace_line_separator.c_str();
+    traceFeatureGeneralInformations(m_camera_handle, "DCAM_IDPROP_SUBARRAYVPOS VIEW2" , DCAM_IDPROP_VIEW_(2, DCAM_IDPROP_SUBARRAYVPOS ), NULL );
+    DEB_TRACE() << g_trace_line_separator.c_str();
+    traceFeatureGeneralInformations(m_camera_handle, "DCAM_IDPROP_SUBARRAYHSIZE VIEW2", DCAM_IDPROP_VIEW_(2, DCAM_IDPROP_SUBARRAYHSIZE), NULL );
+    DEB_TRACE() << g_trace_line_separator.c_str();
+    traceFeatureGeneralInformations(m_camera_handle, "DCAM_IDPROP_SUBARRAYVSIZE VIEW2", DCAM_IDPROP_VIEW_(2, DCAM_IDPROP_SUBARRAYVSIZE), NULL );
+}
+
+//-----------------------------------------------------------------------------
+/// Return the sensor temperature support by the current detector
+//-----------------------------------------------------------------------------
+bool Camera::isSensorTemperatureSupported(void)
+{
+    DEB_MEMBER_FUNCT();
+
+    DCAMERR err;
+    bool    supported;
+    double  temperature = 0.0;
+    
+    err = dcamprop_getvalue( m_camera_handle, DCAM_IDPROP_SENSORTEMPERATURE, &temperature );
+    
+    if( failed(err) )
+    {
+        if((err == DCAMERR_INVALIDPROPERTYID)||(err == DCAMERR_NOTSUPPORT))
+        {
+            supported = false;
+        }
+        else
+        {
+            manage_trace( deb, "Unable to retrieve the sensor temperature", err, "dcamprop_getvalue - DCAM_IDPROP_SENSORTEMPERATURE");
+            THROW_HW_ERROR(Error) << "Unable to retrieve the sensor temperature";
+        }
+    }    
+    else
+    {
+        supported = true;
+    }
+
+    return supported;
+}
+
+//-----------------------------------------------------------------------------
+/// Return the current sensor temperature
+//-----------------------------------------------------------------------------
+double Camera::getSensorTemperature(void)
+{
+    DEB_MEMBER_FUNCT();
+
+    DCAMERR err;
+    double  temperature = 0.0;
+    
+    err = dcamprop_getvalue( m_camera_handle, DCAM_IDPROP_SENSORTEMPERATURE, &temperature );
+    
+    if( failed(err) )
+    {
+        manage_trace( deb, "Unable to retrieve the sensor temperature", err, "dcamprop_getvalue - DCAM_IDPROP_SENSORTEMPERATURE");
+
+        if((err != DCAMERR_INVALIDPROPERTYID)&&(err != DCAMERR_NOTSUPPORT))
+        {
+            THROW_HW_ERROR(Error) << "Unable to retrieve the sensor temperature";
+        }
+    }    
+    else
+    {
+        DEB_TRACE() << DEB_VAR1(temperature);
+    }
+    
+    return temperature;
+}
+
+//=============================================================================
+// COOLER MODE
+//=============================================================================
+//-----------------------------------------------------------------------------
+/// Return the cooler mode support by the current detector
+//-----------------------------------------------------------------------------
+bool Camera::isCoolerModeSupported(void)
+{
+    return !(getCoolerMode() == Cooler_Mode::Cooler_Mode_Not_Supported);
+}
+
+//-----------------------------------------------------------------------------
+/// Return the current cooler mode
+//-----------------------------------------------------------------------------
+enum Camera::Cooler_Mode Camera::getCoolerMode(void)
+{
+    DEB_MEMBER_FUNCT();
+
+    enum Cooler_Mode result = Cooler_Mode::Cooler_Mode_Not_Supported;
+
+    DCAMERR err ;
+    double  temp;
+    
+    err = dcamprop_getvalue( m_camera_handle, DCAM_IDPROP_SENSORCOOLER, &temp );
+    
+    if( failed(err) )
+    {
+        manage_trace( deb, "Unable to retrieve the sensor cooler", err, "dcamprop_getvalue - DCAM_IDPROP_SENSORCOOLER");
+
+        if((err != DCAMERR_INVALIDPROPERTYID)&&(err != DCAMERR_NOTSUPPORT))
+        {
+            THROW_HW_ERROR(Error) << "Unable to retrieve the sensor cooler";
+        }
+    }    
+    else
+    {
+        int32 nMode = static_cast<int32>(temp);
+
+        DEB_TRACE() << DEB_VAR1(nMode);
+
+        switch (nMode)
+        {
+            case DCAMPROP_SENSORCOOLER__OFF: result = Cooler_Mode::Cooler_Mode_Off; break;
+            case DCAMPROP_SENSORCOOLER__ON : result = Cooler_Mode::Cooler_Mode_On ; break;
+            case DCAMPROP_SENSORCOOLER__MAX: result = Cooler_Mode::Cooler_Mode_Max; break;
+            default: break; // result will be Sensor_Cooler_Not_Supported
+        }
+    }
+    
+    return result;
+}
+
+//-----------------------------------------------------------------------------
+// Get the cooler mode label.
+//-----------------------------------------------------------------------------
+std::string Camera::getCoolerModeLabel(void)
+{
+    return getCoolerModeLabelFromMode(getCoolerMode());
+}
+
+//-----------------------------------------------------------------------------
+// Get a cooler mode label from a mode.
+//-----------------------------------------------------------------------------
+std::string Camera::getCoolerModeLabelFromMode(enum Camera::Cooler_Mode in_cooler_mode)
+{
+    std::string label = "";
+
+    switch (in_cooler_mode)
+    {
+        case Camera::Cooler_Mode_Off          : label = SENSOR_COOLER_OFF          ; break;
+        case Camera::Cooler_Mode_On           : label = SENSOR_COOLER_ON           ; break;
+        case Camera::Cooler_Mode_Max          : label = SENSOR_COOLER_MAX          ; break;
+        case Camera::Cooler_Mode_Not_Supported: label = SENSOR_COOLER_NOT_SUPPORTED; break;
+        default: break;
+    }
+
+    return label;
+}
+
+//=============================================================================
+// TEMPERATURE STATUS
+//=============================================================================
+//-----------------------------------------------------------------------------
+/// Return the temperature status support by the current detector
+//-----------------------------------------------------------------------------
+bool Camera::isTemperatureStatusSupported(void)
+{
+    return !(getTemperatureStatus() == Temperature_Status::Temperature_Status_Not_Supported);
+}
+
+//-----------------------------------------------------------------------------
+/// Return the current temperature status
+//-----------------------------------------------------------------------------
+enum Camera::Temperature_Status Camera::getTemperatureStatus(void)
+{
+    DEB_MEMBER_FUNCT();
+
+    enum Temperature_Status result = Temperature_Status::Temperature_Status_Not_Supported;
+
+    DCAMERR err ;
+    double  temp;
+    
+    err = dcamprop_getvalue( m_camera_handle, DCAM_IDPROP_SENSORTEMPERATURE_STATUS, &temp );
+    
+    if( failed(err) )
+    {
+        manage_trace( deb, "Unable to retrieve the temperature status", err, "dcamprop_getvalue - DCAM_IDPROP_SENSORTEMPERATURE_STATUS");
+
+        if((err != DCAMERR_INVALIDPROPERTYID)&&(err != DCAMERR_NOTSUPPORT))
+        {
+            THROW_HW_ERROR(Error) << "Unable to retrieve the temperature status";
+        }
+    }    
+    else
+    {
+        int32 nMode = static_cast<int32>(temp);
+
+        DEB_TRACE() << DEB_VAR1(nMode);
+
+        switch (nMode)
+        {
+            case DCAMPROP_SENSORTEMPERATURE_STATUS__NORMAL    : result = Temperature_Status::Temperature_Status_Normal    ; break;
+            case DCAMPROP_SENSORTEMPERATURE_STATUS__WARNING   : result = Temperature_Status::Temperature_Status_Warning   ; break;
+            case DCAMPROP_SENSORTEMPERATURE_STATUS__PROTECTION: result = Temperature_Status::Temperature_Status_Protection; break;
+            default: break; // result will be Temperature_Status_Not_Supported
+        }
+    }
+    
+    return result;
+}
+
+//-----------------------------------------------------------------------------
+// Get a temperature status label from the status.
+//-----------------------------------------------------------------------------
+std::string Camera::getTemperatureStatusLabelFromStatus(enum Camera::Temperature_Status in_temperature_status)
+{
+    std::string label = "";
+
+    switch (in_temperature_status)
+    {
+        case Camera::Temperature_Status_Not_Supported : label = TEMPERATURE_STATUS_NOT_SUPPORTED; break;
+        case Camera::Temperature_Status_Normal        : label = TEMPERATURE_STATUS_NORMAL       ; break;
+        case Camera::Temperature_Status_Warning       : label = TEMPERATURE_STATUS_WARNING      ; break;
+        case Camera::Temperature_Status_Protection    : label = TEMPERATURE_STATUS_PROTECTION   ; break;
+        default: break;
+    }
+
+    return label;
+}
+
+//-----------------------------------------------------------------------------
+// Get the temperature status label.
+//-----------------------------------------------------------------------------
+std::string Camera::getTemperatureStatusLabel(void)
+{
+    return getTemperatureStatusLabelFromStatus(getTemperatureStatus());
+}
+
+//=============================================================================
+// COOLER STATUS
+//=============================================================================
+//-----------------------------------------------------------------------------
+// Get a cooler status label from a status.
+//-----------------------------------------------------------------------------
+std::string Camera::getCoolerStatusLabelFromStatus(enum Camera::Cooler_Status in_cooler_status)
+{
+    std::string label = "";
+
+    switch (in_cooler_status)
+    {
+        case Camera::Cooler_Status_Not_Supported : label = COOLER_STATUS_NOT_SUPPORTED; break;
+        case Camera::Cooler_Status_Error4        : label = COOLER_STATUS_ERROR4       ; break;
+        case Camera::Cooler_Status_Error3        : label = COOLER_STATUS_ERROR3       ; break;
+        case Camera::Cooler_Status_Error2        : label = COOLER_STATUS_ERROR2       ; break;
+        case Camera::Cooler_Status_Error1        : label = COOLER_STATUS_ERROR1       ; break;
+        case Camera::Cooler_Status_None          : label = COOLER_STATUS_NONE         ; break;
+        case Camera::Cooler_Status_Off           : label = COOLER_STATUS_OFF          ; break;
+        case Camera::Cooler_Status_Ready         : label = COOLER_STATUS_READY        ; break;
+        case Camera::Cooler_Status_Busy          : label = COOLER_STATUS_BUSY         ; break;
+        case Camera::Cooler_Status_Always        : label = COOLER_STATUS_ALWAYS       ; break;
+        case Camera::Cooler_Status_Warning       : label = COOLER_STATUS_WARNING      ; break;
+
+        default: break;
+    }
+
+    return label;
+}
+
+//-----------------------------------------------------------------------------
+/// Return the cooler status support by the current detector
+//-----------------------------------------------------------------------------
+bool Camera::isCoolerStatusSupported(void)
+{
+    return !(getCoolerStatus() == Cooler_Status::Cooler_Status_Not_Supported);
+}
+
+//-----------------------------------------------------------------------------
+/// Return the current cooler status
+//-----------------------------------------------------------------------------
+enum Camera::Cooler_Status Camera::getCoolerStatus(void)
+{
+    DEB_MEMBER_FUNCT();
+
+    enum Cooler_Status result = Cooler_Status::Cooler_Status_Not_Supported;
+
+    DCAMERR err ;
+    double  temp;
+    
+    err = dcamprop_getvalue( m_camera_handle, DCAM_IDPROP_SENSORCOOLERSTATUS, &temp );
+    
+    if( failed(err) )
+    {
+        manage_trace( deb, "Unable to retrieve the cooler status", err, "dcamprop_getvalue - DCAM_IDPROP_SENSORCOOLERSTATUS");
+
+        if((err != DCAMERR_INVALIDPROPERTYID)&&(err != DCAMERR_NOTSUPPORT))
+        {
+            THROW_HW_ERROR(Error) << "Unable to retrieve the cooler status";
+        }
+    }    
+    else
+    {
+        int32 nMode = static_cast<int32>(temp);
+
+        DEB_TRACE() << DEB_VAR1(nMode);
+
+        switch (nMode)
+        {
+            case DCAMPROP_SENSORCOOLERSTATUS__ERROR4 : result = Cooler_Status::Cooler_Status_Error4 ; break;
+            case DCAMPROP_SENSORCOOLERSTATUS__ERROR3 : result = Cooler_Status::Cooler_Status_Error3 ; break;
+            case DCAMPROP_SENSORCOOLERSTATUS__ERROR2 : result = Cooler_Status::Cooler_Status_Error2 ; break;
+            case DCAMPROP_SENSORCOOLERSTATUS__ERROR1 : result = Cooler_Status::Cooler_Status_Error1 ; break;
+            case DCAMPROP_SENSORCOOLERSTATUS__NONE   : result = Cooler_Status::Cooler_Status_None   ; break;
+            case DCAMPROP_SENSORCOOLERSTATUS__OFF    : result = Cooler_Status::Cooler_Status_Off    ; break;
+            case DCAMPROP_SENSORCOOLERSTATUS__READY  : result = Cooler_Status::Cooler_Status_Ready  ; break;
+            case DCAMPROP_SENSORCOOLERSTATUS__BUSY   : result = Cooler_Status::Cooler_Status_Busy   ; break;
+            case DCAMPROP_SENSORCOOLERSTATUS__ALWAYS : result = Cooler_Status::Cooler_Status_Always ; break;
+            case DCAMPROP_SENSORCOOLERSTATUS__WARNING: result = Cooler_Status::Cooler_Status_Warning; break;
+            default: break; // result will be Cooler_Status_Not_Supported
+        }
+    }
+    
+    return result;
+}
+
+//-----------------------------------------------------------------------------
+// Get the cooler status label.
+//-----------------------------------------------------------------------------
+std::string Camera::getCoolerStatusLabel(void)
+{
+    return getCoolerStatusLabelFromStatus(getCoolerStatus());
+}
+
+//=============================================================================
+// HIGH DYNAMIC RANGE
+//=============================================================================
+//-----------------------------------------------------------------------------
+/// Return the high dynamic range support by the current detector
+//-----------------------------------------------------------------------------
+bool Camera::isHighDynamicRangeSupported(void)
+{
+    DEB_MEMBER_FUNCT();
+
+    DCAMERR err;
+    bool    supported;
+    double  temp;
+    
+    err = dcamprop_getvalue( m_camera_handle, DCAM_IDPROP_HIGHDYNAMICRANGE_MODE, &temp );
+    
+    if( failed(err) )
+    {
+        if((err == DCAMERR_INVALIDPROPERTYID)||(err == DCAMERR_NOTSUPPORT))
+        {
+            supported = false;
+        }
+        else
+        {
+            manage_trace( deb, "Unable to retrieve the high dynamic range mode", err, "dcamprop_getvalue - DCAM_IDPROP_HIGHDYNAMICRANGE_MODE");
+            THROW_HW_ERROR(Error) << "Unable to retrieve the high dynamic range mode";
+        }
+    }    
+    else
+    {
+        supported = true;
+    }
+
+    return supported;
+}
+
+//-----------------------------------------------------------------------------
+/// get the current high dynamic range activation state
+//-----------------------------------------------------------------------------
+bool Camera::getHighDynamicRangeEnabled(void)
+{
+    DEB_MEMBER_FUNCT();
+
+    DCAMERR err;
+    double  temp;
+    bool    high_dynamic_range_mode = false;
+    
+    if(getStatus() == CameraThread::Ready)
+    {
+        err = dcamprop_getvalue( m_camera_handle, DCAM_IDPROP_HIGHDYNAMICRANGE_MODE, &temp );
+        
+        if( failed(err) )
+        {
+            manage_trace( deb, "Unable to retrieve the high dynamic range mode", err, "dcamprop_getvalue - DCAM_IDPROP_HIGHDYNAMICRANGE_MODE");
+
+            if((err != DCAMERR_INVALIDPROPERTYID)&&(err != DCAMERR_NOTSUPPORT))
+            {
+                THROW_HW_ERROR(Error) << "Unable to retrieve the high dynamic range mode";
+            }
+        }    
+        else
+        {
+            int high_dynamic_range = static_cast<int>(temp);
+
+            DEB_TRACE() << DEB_VAR1(high_dynamic_range);
+
+            if(high_dynamic_range == DCAMPROP_MODE__OFF) high_dynamic_range_mode = false;
+            else
+            if(high_dynamic_range == DCAMPROP_MODE__ON ) high_dynamic_range_mode = true ;
+            else
+            {
+                manage_trace( deb, "The read high dynamic range mode is incoherent!", err, "dcamprop_getvalue - DCAM_IDPROP_HIGHDYNAMICRANGE_MODE");
+            }
+        }
+    }
+    else
+    // do not call the sdk functions during acquisition
+    {
+        high_dynamic_range_mode = m_hdr_enabled;
+    }
+    
+    return high_dynamic_range_mode;
+}
+
+//-----------------------------------------------------------------------------
+/// set the current high dynamic range activation state
+//-----------------------------------------------------------------------------
+void Camera::setHighDynamicRangeEnabled(const bool & in_enabled)
+{
+    DEB_MEMBER_FUNCT();
+
+    DCAMERR err;
+
+    double temp = (in_enabled) ? static_cast<double>(DCAMPROP_MODE__ON) : static_cast<double>(DCAMPROP_MODE__OFF);
+
+    // set the value
+    err = dcamprop_setvalue( m_camera_handle, DCAM_IDPROP_HIGHDYNAMICRANGE_MODE, temp);
+
+    if( failed(err) )
+    {
+        manage_error( deb, "Cannot set high dynamic range mode", err, 
+                      "dcamprop_setvalue", "IDPROP=DCAM_IDPROP_HIGHDYNAMICRANGE_MODE, VALUE=%d", static_cast<int>(temp));
+        THROW_HW_ERROR(Error) << "Cannot set high dynamic range mode";
+    }
+
+    manage_trace( deb, "Changed high dynamic range mode", DCAMERR_NONE, NULL, "%s", ((in_enabled) ? "DCAMPROP_MODE__ON" : "DCAMPROP_MODE__OFF"));
+
+    // forcing the image pixel type to 16 bits
+    dcamex_setimagepixeltype( m_camera_handle, DCAM_PIXELTYPE_MONO16);
+
+    // keep the latest value
+    m_hdr_enabled = in_enabled;
+}
+
+//=============================================================================
+//-----------------------------------------------------
+// Return the event control object
+//-----------------------------------------------------
+HwEventCtrlObj* Camera::getEventCtrlObj()
+{
+    return &m_event_ctrl_obj;
+}
+
+//=============================================================================
+// OUTPUT TRIGGER KIND
+//=============================================================================
+//-----------------------------------------------------------------------------
+/// Return the output trigger kind of given channel by the current detector
+//-----------------------------------------------------------------------------
+enum Camera::Output_Trigger_Kind Camera::getOutputTriggerKind(int channel)
+{
+    DEB_MEMBER_FUNCT();
+
+    DEB_TRACE() << " Camera::Output_Trigger_Kind Camera::getOutputTriggerKind(int channel) : ..."; 
+
+    DCAMERR err;
+    double kindArraySize = 0;
+    enum Output_Trigger_Kind kind = Camera::Output_Trigger_Kind_Not_Supported;
+
+    // get property attribute that contains the Kind (that may be an array)
+    DCAMPROP_ATTR    basepropattr;
+    memset(&basepropattr, 0, sizeof(basepropattr));
+    basepropattr.cbSize = sizeof(basepropattr);
+    basepropattr.iProp = DCAM_IDPROP_OUTPUTTRIGGER_KIND;
+    err = dcamprop_getattr(m_camera_handle, &basepropattr);
+
+    if( failed(err) )
+    {
+        manage_trace( deb, "Unable to retrieve the output trigger kind attribute", err, "dcamprop_getattr - DCAM_IDPROP_OUTPUTTRIGGER_KIND");
+
+        if((err != DCAMERR_INVALIDPROPERTYID) && (err != DCAMERR_NOTSUPPORT))
+        {
+            THROW_HW_ERROR(Error) << "Unable to retrieve the output trigger kind attribute";
+        }
+    }    
+    else
+    {
+        //Get the ARRAYELEMENT size to ensure that the given channel is reachable
+        err = dcamprop_getvalue(m_camera_handle, basepropattr.iProp_NumberOfElement, &kindArraySize);
+        if (!failed(err) && channel < kindArraySize)
+        {
+            //Get the channel kind value
+            double tmp = 99;
+            err = dcamprop_getvalue(m_camera_handle, basepropattr.iProp + channel * basepropattr.iPropStep_Element, &tmp);
+
+            if(!failed(err))
+            {                
+                int32 value = static_cast<int32>(tmp);
+
+                switch(value) 
+                {
+                    case DCAMPROP_OUTPUTTRIGGER_KIND__LOW              : kind = Camera::Output_Trigger_Kind_Low             ; break;
+                    case DCAMPROP_OUTPUTTRIGGER_KIND__EXPOSURE         : kind = Camera::Output_Trigger_Kind_Global_Exposure ; break;
+                    case DCAMPROP_OUTPUTTRIGGER_KIND__PROGRAMABLE      : kind = Camera::Output_Trigger_Kind_Programmable    ; break;
+                    case DCAMPROP_OUTPUTTRIGGER_KIND__TRIGGERREADY     : kind = Camera::Output_Trigger_Kind_TriggerReady    ; break;
+                    case DCAMPROP_OUTPUTTRIGGER_KIND__HIGH             : kind = Camera::Output_Trigger_Kind_High            ; break;
+                    default: break; // result will be Output_Trigger_Kind_Not_Supported
+
+                }
+            } //else TODO
+        }
+    }
+    
+    return kind;
+}
+
+//=============================================================================
+// OUTPUT TRIGGER POLARITY
+//=============================================================================
+//-----------------------------------------------------------------------------
+/// Return the output trigger polarity of given channel by the current detector
+//-----------------------------------------------------------------------------
+enum Camera::Output_Trigger_Polarity Camera::getOutputTriggerPolarity(int channel)
+{
+    DEB_MEMBER_FUNCT();
+
+    DEB_TRACE() << "Camera::getOutputTriggerPolarity(int channel) : channel = " << channel;
+
+    DCAMERR err;
+    double polarityArraySize = 0;
+    enum Output_Trigger_Polarity polarity = Camera::Output_Trigger_Polarity_Not_Supported;
+
+    // get property attribute that contains the Polarity (that may be an array)
+    DCAMPROP_ATTR basepropattr;
+    memset(&basepropattr, 0, sizeof(basepropattr));
+    basepropattr.cbSize = sizeof(basepropattr);
+    basepropattr.iProp = DCAM_IDPROP_OUTPUTTRIGGER_POLARITY;
+    err = dcamprop_getattr(m_camera_handle, &basepropattr);
+
+    DEB_TRACE() << " Camera::getOutputTriggerPolarity(int channel) : get property attribute done";
+
+    if (failed(err))
+    {
+        manage_trace(deb, "Unable to retrieve the output trigger kind attribute", err, "dcamprop_getattr - DCAM_IDPROP_OUTPUTTRIGGER_KIND");
+
+        if ((err != DCAMERR_INVALIDPROPERTYID) && (err != DCAMERR_NOTSUPPORT))
+        {
+            THROW_HW_ERROR(Error) << "Unable to retrieve the output trigger kind attribute";
+        }
+    }
+    else
+    {
+        //Get the ARRAYELEMENT size to ensure that the given channel is reachable
+        err = dcamprop_getvalue(m_camera_handle, basepropattr.iProp_NumberOfElement, &polarityArraySize);
+        if (!failed(err) && channel < polarityArraySize)
+        {
+            //Get the channel polarity value
+            double tmp = 99;
+            err = dcamprop_getvalue(m_camera_handle, basepropattr.iProp + channel * basepropattr.iPropStep_Element, &tmp);
+
+            if (!failed(err))
+            {
+                int32 value = static_cast<int32>(tmp);
+
+                switch (value)
+                {
+                case DCAMPROP_OUTPUTTRIGGER_POLARITY__NEGATIVE:
+                    polarity = Camera::Output_Trigger_Polarity_Negative;
+                    break;
+                case DCAMPROP_OUTPUTTRIGGER_POLARITY__POSITIVE:
+                    polarity = Camera::Output_Trigger_Polarity_Positive;
+                    break;
+                default:
+                    break; // result will be Output_Trigger_Polarity_Not_Supported
+                }
+            }
+        }
+    }
+
+    return polarity;
+}
+
+//=============================================================================
+// OUTPUT TRIGGER KIND
+//=============================================================================
+//-----------------------------------------------------------------------------
+/// Set the output trigger kind of given channel by the current detector
+//-----------------------------------------------------------------------------
+void Camera::setOutputTriggerKind(int channel, enum Output_Trigger_Kind in_output_trig_kind)
+{
+    DEB_MEMBER_FUNCT();
+    DEB_PARAM() << DEB_VAR1(in_output_trig_kind);
+
+    DEB_TRACE() << "Camera::setOutputTriggerKind(int channel, enum Output_Trigger_Kind in_output_trig_kind)";
+
+    DCAMERR  err ;
+    int      kind;
+
+    if(in_output_trig_kind == Output_Trigger_Kind_Low)
+    {
+        kind = DCAMPROP_OUTPUTTRIGGER_KIND__LOW;
+    }
+    else
+    if(in_output_trig_kind == Output_Trigger_Kind_Global_Exposure)
+    {
+        kind = DCAMPROP_OUTPUTTRIGGER_KIND__EXPOSURE;
+    }
+    else
+    if(in_output_trig_kind == Output_Trigger_Kind_Programmable)
+    {
+        kind = DCAMPROP_OUTPUTTRIGGER_KIND__PROGRAMABLE;
+    }
+    else
+    if(in_output_trig_kind == Output_Trigger_Kind_TriggerReady)
+    {
+        kind = DCAMPROP_OUTPUTTRIGGER_KIND__TRIGGERREADY;
+    }
+    else
+    if(in_output_trig_kind == Output_Trigger_Kind_High)
+    {
+        kind = DCAMPROP_OUTPUTTRIGGER_KIND__HIGH;
+    }
+    else
+    {
+        manage_error( deb,  "Unable to set the Output trigger Kind",
+                            DCAMERR_NONE, 
+                            "",
+                            "in_output_trig_kind is unknown %d",
+                            static_cast<int>(in_output_trig_kind));
+
+        THROW_HW_ERROR(Error) << "Unable to set the Output trigger Kind";
+    }
+
+    //Compute property ID for given channel
+    int32 property_id = 0;
+    int32 array_base = 0;
+    int32 step_element = 0;
+
+    getPropertyData(DCAM_IDPROP_OUTPUTTRIGGER_KIND, array_base, step_element);
+
+    property_id = array_base + step_element * channel;
+
+    // set the kind
+    err = dcamprop_setvalue( m_camera_handle,property_id , static_cast<double>(kind) );
+
+    if( failed(err) )
+    {
+        if((err == DCAMERR_INVALIDPROPERTYID) || (err == DCAMERR_NOTSUPPORT))
+        {
+            manage_trace( deb, "Unable to set the Output trigger Kind",
+                                err, 
+                               "dcamprop_setvalue",
+                               "DCAM_IDPROP_OUTPUTTRIGGER_KIND[%d] %d",
+                               channel,
+                               kind);
+
+            THROW_HW_ERROR(Error) << "Unable to set the Output trigger Kind";
+        }
+    }
+}
+
+//=============================================================================
+// OUTPUT TRIGGER POLARITY
+//=============================================================================
+//-----------------------------------------------------------------------------
+/// Set the output trigger polarity of given channel by the current detector
+//-----------------------------------------------------------------------------
+void Camera::setOutputTriggerPolarity(int in_channel, enum Camera::Output_Trigger_Polarity in_output_trig_polarity)
+{
+    DEB_MEMBER_FUNCT();
+    DEB_TRACE() << "Camera::setOutputTriggerPolarity(int in_channel, enum Camera::Output_Trigger_Polarity in_output_trig_polarity) : ...";
+    DEB_PARAM() << DEB_VAR1(in_output_trig_polarity);
+
+    DCAMERR err;
+    int     polarity;
+
+    if(in_output_trig_polarity == Output_Trigger_Polarity_Negative)
+    {
+        polarity = DCAMPROP_OUTPUTTRIGGER_POLARITY__NEGATIVE;
+    }
+    else if(in_output_trig_polarity ==  Output_Trigger_Polarity_Positive)
+    {
+        polarity = DCAMPROP_OUTPUTTRIGGER_POLARITY__POSITIVE;
+    }
+    else
+    {
+        manage_error( deb,  "Unable to set the Output trigger Polarity", 
+                            DCAMERR_NONE, 
+                            "",
+                            "in_output_trig_polarity is unknown %d",
+                            static_cast<int>(in_output_trig_polarity));
+        
+        THROW_HW_ERROR(Error) << "Unable to set the Output trigger Polarity";
+    }
+
+    //Compute property ID for given channel
+    int32 property_id = 0;
+    int32 array_base = 0;
+    int32 step_element = 0;
+
+    getPropertyData(DCAM_IDPROP_OUTPUTTRIGGER_POLARITY, array_base, step_element);
+
+    property_id = array_base + step_element * in_channel;
+
+    //set the polarity
+    err = dcamprop_setvalue(m_camera_handle, property_id, static_cast<double>(polarity) );
+
+     if( failed(err) )
+    {
+        if((err == DCAMERR_INVALIDPROPERTYID) || (err == DCAMERR_NOTSUPPORT))
+        {
+            manage_trace( deb, "Unable to set the Output trigger Polarity", 
+                                err, 
+                                "dcamprop_setvalue",
+                                "DCAM_IDPROP_OUTPUTTRIGGER_POLARITY[%d] %d", 
+                                in_channel,
+                                polarity);
+
+            THROW_HW_ERROR(Error) << "Unable to set the Output trigger Polarity";
+        }
+    }
+}
+
+//-----------------------------------------------------------------------------
+/// Utility function
+//-----------------------------------------------------------------------------
+void Camera::getPropertyData(int32 property, int32 & array_base, int32 & step_element)
+{
+    DCAMERR err;
+    // get property attribute
+    DCAMPROP_ATTR basepropattr;
+    memset(&basepropattr, 0, sizeof(basepropattr));
+    basepropattr.cbSize = sizeof(basepropattr);
+    basepropattr.iProp = property;
+    err = dcamprop_getattr(m_camera_handle, &basepropattr);
+    if (!failed(err))
+    {
+        array_base = basepropattr.iProp_ArrayBase;
+        step_element = basepropattr.iPropStep_Element;
+    }
+}
+
+//-----------------------------------------------------------------------------
+//-----------------------------------------------------------------------------
+std::string Camera::getAllParameters()
+{
+    DEB_MEMBER_FUNCT();
+
+    std::stringstream res;
+
+    int32 parameter_id = 0; /* parameter ID */
+    int32 last_id = 0;
+	
+    char name[ 64 ];
+	DCAMERR err;
+	
+	do
+	{
+        err = dcamprop_getnextid(m_camera_handle, &parameter_id, DCAMPROP_OPTION_SUPPORT);
+        if(failed(err) || last_id == parameter_id)
+        {
+            break;
+        }
+        last_id = parameter_id;
+        /* Getting parameter name. */
+        err = dcamprop_getname(m_camera_handle, parameter_id, name, sizeof(name));
+        if(failed(err))
+        {
+            break;
+        }
+        std::string param = getParameter(name); 
+
+        res << name << " = "<< param;
+        
+	} while(!failed(err) && parameter_id != 0);
+
+    return res.str();
+}
+
+//-----------------------------------------------------------------------------
+//-----------------------------------------------------------------------------
+std::string Camera::getParameter(std::string parameter_name)
+{
+    DEB_MEMBER_FUNCT();
+
+    std::stringstream res;
+	DCAMERR err;
+
+    double value;
+
+    int parameter_id = m_map_parameters[parameter_name];
+    err = dcamprop_getvalue(m_camera_handle, parameter_id, &value);
+    if(failed(err))
+    {
+        manage_error( deb, "Unable to get the value of the parameter", err, 
+                               "dcamprop_getvalue");
+        THROW_HW_ERROR(Error) << "Unable to get the value of the parameter";
+    }
+    
+    res << value << std::endl;
+    return res.str();
+}
+
+//-----------------------------------------------------------------------------
+//-----------------------------------------------------------------------------
+void Camera::setParameter(std::string parameter_name, double value)
+{
+    DEB_MEMBER_FUNCT();
+
+	DCAMERR err;
+    int parameter_id = m_map_parameters[parameter_name];
+    err = dcamprop_setvalue(m_camera_handle, parameter_id, value);
+    if(failed(err))
+    {
+        if(err == DCAMERR_NOTSUPPORT)
+        {
+            manage_error( deb, "Parameter is not supported", err, "dcamprop_setvalue");
+            THROW_HW_ERROR(Error) << "Parameter is not supported";
+        }
+        else if (err == DCAMERR_INVALIDPARAM)
+        {
+            manage_error( deb, "Invalid parameter", err, "dcamprop_setvalue");
+            THROW_HW_ERROR(Error) << "Invalid parameter";
+        }
+        else
+        {
+            manage_error( deb, "Unable to set the parameter", err, "dcamprop_setvalue");
+            THROW_HW_ERROR(Error) << "Unable to set the parameter";
+        }
+    }
+}
+
+
+//-----------------------------------------------------------------------------
+//-----------------------------------------------------------------------------
+void Camera::initParametersMap()
+{
+    DEB_MEMBER_FUNCT();
+
+    std::stringstream res;
+
+    int32 parameter_id; /* parameter ID */
+	
+	parameter_id = 0;
+	DCAMERR err;
+	
+	do
+	{
+        err = dcamprop_getnextid(m_camera_handle, &parameter_id, DCAMPROP_OPTION_SUPPORT);
+
+        if(failed(err))
+        {
+            break;
+        }
+
+        mapIdParameter(parameter_id);
+        
+	} while(!failed(err) && parameter_id != 0);
+}
+
+//-----------------------------------------------------------------------------
+//-----------------------------------------------------------------------------
+void Camera::mapIdParameter(int32 parameter_id)
+{
+    DEB_MEMBER_FUNCT();
+
+    std::stringstream res;
+	DCAMERR err;
+
+    char name[ 64 ];
+ 
+    /* Getting parameter name. */
+    err = dcamprop_getname(m_camera_handle, parameter_id, name, sizeof(name));
+    if(failed(err))
+    {
+        manage_error( deb, "Unable to get the name of the parameter", err, 
+                               "dcamprop_getname");
+        THROW_HW_ERROR(Error) << "Unable to get the name of the parameter";
+    }
+    m_map_parameters.insert({name, parameter_id});
 }